#!/bin/bash

set -e

#############################################################################
#                                                                           #
# Project 'pterodactyl-installer' for panel                                 #
#                                                                           #
# Copyright (C) 2018 - 2020, Vilhelm Prytz, <vilhelm@prytznet.se>, et al.   #
#                                                                           #
#   This program is free software: you can redistribute it and/or modify    #
#   it under the terms of the GNU General Public License as published by    #
#   the Free Software Foundation, either version 3 of the License, or       #
#   (at your option) any later version.                                     #
#                                                                           #
#   This program is distributed in the hope that it will be useful,         #
#   but WITHOUT ANY WARRANTY; without even the implied warranty of          #
#   MERCHANTABILITY or FITNESS FOR A PARTICULAR PURPOSE.  See the           #
#   GNU General Public License for more details.                            #
#                                                                           #
#   You should have received a copy of the GNU General Public License       #
#   along with this program.  If not, see <https://www.gnu.org/licenses/>.  #
#                                                                           #
# https://github.com/vilhelmprytz/pterodactyl-installer/blob/master/LICENSE #
#                                                                           #
# This script is not associated with the official Pterodactyl Project.      #
# https://github.com/vilhelmprytz/pterodactyl-installer                     #
#                                                                           #
#############################################################################

#################################
######## General checks #########
#################################

# exit with error status code if user is not root
if [[ $EUID -ne 0 ]]; then
  echo "* This script must be executed with root privileges (sudo)." 1>&2
  exit 1
fi

# check for curl
if ! [ -x "$(command -v curl)" ]; then
  echo "* curl is required in order for this script to work."
  echo "* install using apt (Debian and derivatives) or yum/dnf (CentOS)"
  exit 1
fi

#################################
########## Variables ############
#################################

# No default FQDN
FQDN=""

# Default MySQL credentials
MYSQL_DB="pterodactyl"
MYSQL_USER="pterodactyl"
MYSQL_PASSWORD=""

# Environment
email=""

# Initial admin account
user_email=""
user_username=""
user_firstname=""
user_lastname=""
user_password=""

# Assume SSL, will fetch different config if true
ASSUME_SSL=false
CONFIGURE_LETSENCRYPT=false

# download URLs
PANEL_DL_URL="https://github.com/pterodactyl/panel/releases/latest/download/panel.tar.gz"
CONFIGS_URL="https://raw.githubusercontent.com/vilhelmprytz/pterodactyl-installer/master/configs"

# ufw firewall
CONFIGURE_UFW=false

# firewall_cmd
CONFIGURE_FIREWALL_CMD=false

# firewall status
CONFIGURE_FIREWALL=false

#################################
####### Version checking ########
#################################

# define version using information from GitHub
get_latest_release() {
  curl --silent "https://api.github.com/repos/$1/releases/latest" | # Get latest release from GitHub api
  grep '"tag_name":' |                                              # Get tag line
  sed -E 's/.*"([^"]+)".*/\1/'                                      # Pluck JSON value
}

# pterodactyl version
PTERODACTYL_VERSION="$(get_latest_release "pterodactyl/panel")"

#################################
####### Visual functions ########
#################################

print_error() {
  COLOR_RED='\033[0;31m'
  COLOR_NC='\033[0m'

  echo ""
  echo -e "* ${COLOR_RED}ERROR${COLOR_NC}: $1"
  echo ""
}

print_warning() {
  COLOR_YELLOW='\033[1;33m'
  COLOR_NC='\033[0m'
  echo ""
  echo -e "* ${COLOR_YELLOW}WARNING${COLOR_NC}: $1"
  echo ""
}

print_brake() {
  for ((n=0;n<$1;n++));
    do
      echo -n "#"
    done
    echo ""
}

hyperlink() {
  echo -e "\e]8;;${1}\a${1}\e]8;;\a"
}

#################################
##### User input functions ######
#################################

required_input() {
  local  __resultvar=$1
  local  result=''

  while [ -z "$result" ]; do
      echo -n "* ${2}"
      read -r result

      [ -z "$result" ] && print_error "${3}"
  done

  eval "$__resultvar="'$result'""
}

password_input() {
  local  __resultvar=$1
  local  result=''

  while [ -z "$result" ]; do
    echo -n "* ${2}"

    # modified from https://stackoverflow.com/a/22940001
    while IFS= read -r -s -n1 char; do
      [[ -z $char ]] && { printf '\n'; break; } # ENTER pressed; output \n and break.
      if [[ $char == $'\x7f' ]]; then # backspace was pressed
          # Only if variable is not empty
          if [ -n "$result" ]; then
            # Remove last char from output variable.
            [[ -n $result ]] && result=${result%?}
            # Erase '*' to the left.
            printf '\b \b' 
          fi
      else
        # Add typed char to output variable.
        result+=$char
        # Print '*' in its stead.
        printf '*'
      fi
    done

    [ -z "$result" ] && print_error "${3}"
  done

  eval "$__resultvar="'$result'""
}

ask_letsencrypt() {
  if [ "$CONFIGURE_UFW" == false ] && [ "$CONFIGURE_FIREWALL_CMD" == false ]; then
    print_warning "Let's Encrypt requires port 80/443 to be opened! You have opted out of the automatic firewall configuration; use this at your own risk (if port 80/443 is closed, the script will fail)!"
  fi

  print_warning "You cannot use Let's Encrypt with your hostname as an IP address! It must be a FQDN (e.g. panel.example.org)."

  echo -e -n "* Do you want to automatically configure HTTPS using Let's Encrypt? (y/N): "
  read -r CONFIRM_SSL

  if [[ "$CONFIRM_SSL" =~ [Yy] ]]; then
    CONFIGURE_LETSENCRYPT=true
    ASSUME_SSL=true
  fi
}

ask_firewall() {
  case "$OS" in
    ubuntu | debian)
      echo -e -n "* Do you want to automatically configure UFW (firewall)? (y/N): "
      read -r CONFIRM_UFW

      if [[ "$CONFIRM_UFW" =~ [Yy] ]]; then
        CONFIGURE_UFW=true
        CONFIGURE_FIREWALL=true
      fi
      ;;
    centos)
      echo -e -n "* Do you want to automatically configure firewall-cmd (firewall)? (y/N): "
      read -r CONFIRM_FIREWALL_CMD

      if [[ "$CONFIRM_FIREWALL_CMD" =~ [Yy] ]]; then
        CONFIGURE_FIREWALL_CMD=true
        CONFIGURE_FIREWALL=true
      fi
      ;;
  esac
}

#################################
####### OS check funtions #######
#################################

detect_distro() {
  if [ -f /etc/os-release ]; then
    # freedesktop.org and systemd
    . /etc/os-release
    OS=$(echo "$ID" | awk '{print tolower($0)}')
    OS_VER=$VERSION_ID
  elif type lsb_release >/dev/null 2>&1; then
    # linuxbase.org
    OS=$(lsb_release -si | awk '{print tolower($0)}')
    OS_VER=$(lsb_release -sr)
  elif [ -f /etc/lsb-release ]; then
    # For some versions of Debian/Ubuntu without lsb_release command
    . /etc/lsb-release
    OS=$(echo "$DISTRIB_ID" | awk '{print tolower($0)}')
    OS_VER=$DISTRIB_RELEASE
  elif [ -f /etc/debian_version ]; then
    # Older Debian/Ubuntu/etc.
    OS="debian"
    OS_VER=$(cat /etc/debian_version)
  elif [ -f /etc/SuSe-release ]; then
    # Older SuSE/etc.
    OS="SuSE"
    OS_VER="?"
  elif [ -f /etc/redhat-release ]; then
    # Older Red Hat, CentOS, etc.
    OS="Red Hat/CentOS"
    OS_VER="?"
  else
    # Fall back to uname, e.g. "Linux <version>", also works for BSD, etc.
    OS=$(uname -s)
    OS_VER=$(uname -r)
  fi

  OS=$(echo "$OS" | awk '{print tolower($0)}')
  OS_VER_MAJOR=$(echo "$OS_VER" | cut -d. -f1)
}

check_os_comp() {
  SUPPORTED=false
  case "$OS" in
    ubuntu)
      PHP_SOCKET="/run/php/php7.4-fpm.sock"
      [ "$OS_VER_MAJOR" == "18" ] && SUPPORTED=true
      [ "$OS_VER_MAJOR" == "20" ] && SUPPORTED=true
      ;;
    debian)
      PHP_SOCKET="/run/php/php7.4-fpm.sock"
      [ "$OS_VER_MAJOR" == "9" ] && SUPPORTED=true
      [ "$OS_VER_MAJOR" == "10" ] && SUPPORTED=true
      ;;
    centos)
      PHP_SOCKET="/var/run/php-fpm/pterodactyl.sock"
      [ "$OS_VER_MAJOR" == "7" ] && SUPPORTED=true
      [ "$OS_VER_MAJOR" == "8" ] && SUPPORTED=true
      ;;
    *)
      SUPPORTED=false ;;
  esac

  # exit if not supported
  if [ "$SUPPORTED" == true ]; then
    echo "* $OS $OS_VER is supported."
  else
    echo "* $OS $OS_VER is not supported"
    print_error "Unsupported OS"
    exit 1
  fi
}

#################################
## Main installation functions ##
#################################

# Install composer
install_composer() {
  echo "* Installing composer.."
  curl -sS https://getcomposer.org/installer | php -- --install-dir=/usr/local/bin --filename=composer
  echo "* Composer installed!"
}

# Download pterodactyl files
ptdl_dl() {
  echo "* Downloading pterodactyl panel files .. "
  mkdir -p /var/www/pterodactyl
  cd /var/www/pterodactyl || exit

  curl -Lo panel.tar.gz "$PANEL_DL_URL"
  tar -xzvf panel.tar.gz
  chmod -R 755 storage/* bootstrap/cache/

  cp .env.example .env
  composer install --no-dev --optimize-autoloader

  php artisan key:generate --force
  echo "* Downloaded pterodactyl panel files & installed composer dependencies!"
}

# Create a databse with user
create_database() {
  if [ "$OS" == "centos" ]; then
    # secure MariaDB
    echo "* MariaDB secure installation. The following are safe defaults."
    echo "* Set root password? [Y/n] Y"
    echo "* Remove anonymous users? [Y/n] Y"
    echo "* Disallow root login remotely? [Y/n] Y"
    echo "* Remove test database and access to it? [Y/n] Y"
    echo "* Reload privilege tables now? [Y/n] Y"
    echo "*"

    mysql_secure_installation

    echo "* The script should have asked you to set the MySQL root password earlier (not to be confused with the pterodactyl database user password)"
    echo "* MySQL will now ask you to enter the password before each command."

    echo "* Create MySQL user."
    mysql -u root -p -e "CREATE USER '${MYSQL_USER}'@'127.0.0.1' IDENTIFIED BY '${MYSQL_PASSWORD}';"

    echo "* Create database."
    mysql -u root -p -e "CREATE DATABASE ${MYSQL_DB};"

    echo "* Grant privileges."
    mysql -u root -p -e "GRANT ALL PRIVILEGES ON ${MYSQL_DB}.* TO '${MYSQL_USER}'@'127.0.0.1' WITH GRANT OPTION;"

    echo "* Flush privileges."
    mysql -u root -p -e "FLUSH PRIVILEGES;"
  else
    echo "* Performing MySQL queries.."

    echo "* Creating MySQL user.."
    mysql -u root -e "CREATE USER '${MYSQL_USER}'@'127.0.0.1' IDENTIFIED BY '${MYSQL_PASSWORD}';"

    echo "* Creating database.."
    mysql -u root -e "CREATE DATABASE ${MYSQL_DB};"

    echo "* Granting privileges.."
    mysql -u root -e "GRANT ALL PRIVILEGES ON ${MYSQL_DB}.* TO '${MYSQL_USER}'@'127.0.0.1' WITH GRANT OPTION;"

    echo "* Flushing privileges.."
    mysql -u root -e "FLUSH PRIVILEGES;"

    echo "* MySQL database created & configured!"
  fi
}

# Configure environment
configure() {
  [ "$ASSUME_SSL" == true ] && app_url="https://$FQDN" || app_url="http://$FQDN"

  # Fill in environment:setup automatically
  php artisan p:environment:setup \
    --author="$email" \
    --url="$app_url" \
    --timezone="$timezone" \
    --cache="redis" \
    --session="redis" \
    --queue="redis" \
    --redis-host="localhost" \
    --redis-pass="null" \
    --redis-port="6379" \
    --settings-ui="yes"

  # Fill in environment:database credentials automatically
  php artisan p:environment:database \
    --host="127.0.0.1" \
    --port="3306" \
    --database="$MYSQL_DB" \
    --username="$MYSQL_USER" \
    --password="$MYSQL_PASSWORD"

  # Email credentials manually set by user
  [[ "$mailneeded" =~ [Yy] ]] && php artisan p:environment:mail

  # configures database
  php artisan migrate --seed --force

  # Create user account
  php artisan p:user:make \
    --email="$user_email" \
    --username="$user_username" \
    --name-first="$user_firstname" \
    --name-last="$user_lastname" \
    --password="$user_password" \
    --admin=1
}

# set the correct folder permissions depending on OS and webserver
set_folder_permissions() {
  # if os is ubuntu or debian, we do this
  case "$OS" in
    debian | ubuntu)
      chown -R www-data:www-data ./* ;;
    centos)
      chown -R nginx:nginx ./* ;;
  esac
}

# insert cronjob
insert_cronjob() {
  echo "* Installing cronjob.. "

  crontab -l | { cat; echo "* * * * * php /var/www/pterodactyl/artisan schedule:run >> /dev/null 2>&1"; } | crontab -

  echo "* Cronjob installed!"
}

install_pteroq() {
  echo "* Installing pteroq service.."

  curl -o /etc/systemd/system/pteroq.service $CONFIGS_URL/pteroq.service
  systemctl enable pteroq.service
  systemctl start pteroq

  echo "* Installed pteroq!"
}

##################################
# OS specific install functions ##
##################################

apt_update() {
  apt update -q -y && apt upgrade -y
}

yum_update() {
  yum -y update
}

dnf_update() {
  dnf -y upgrade
}

enable_services_debian_based() {
  systemctl enable mariadb
  systemctl enable redis-server
  systemctl start mariadb
  systemctl start redis-server
}

enable_services_centos_based() {
  systemctl enable mariadb
  systemctl enable redis
  systemctl start mariadb
  systemctl start redis
}

selinux_allow() {
  setsebool -P httpd_can_network_connect 1 || true
  setsebool -P httpd_execmem 1 || true
  setsebool -P httpd_unified 1 || true
}

ubuntu20_dep() {
  echo "* Installing dependencies for Ubuntu 20.."

  # Add "add-apt-repository" command
  apt -y install software-properties-common curl apt-transport-https ca-certificates gnupg

  # Ubuntu universe repo
  add-apt-repository universe

  # Install Dependencies
  apt -y install php7.4 php7.4-{cli,gd,mysql,pdo,mbstring,tokenizer,bcmath,xml,fpm,curl,zip} mariadb-server nginx tar unzip git redis-server redis cron

  # Enable services
  enable_services_debian_based

  echo "* Dependencies for Ubuntu installed!"
}

ubuntu18_dep() {
  echo "* Installing dependencies for Ubuntu 18.."

  # Add "add-apt-repository" command
  apt -y install software-properties-common curl apt-transport-https ca-certificates gnupg

  # Ubuntu universe repo
  add-apt-repository universe

  # Add PPA for PHP (we need 7.3+ and bionic only has 7.2)
  LC_ALL=C.UTF-8 add-apt-repository -y ppa:ondrej/php

  # Add the MariaDB repo (bionic has mariadb version 10.1 and we need newer than that)
  curl -sS https://downloads.mariadb.com/MariaDB/mariadb_repo_setup | sudo bash

  # Update repositories list
  apt_update

  # Install Dependencies
  apt -y install php7.4 php7.4-{cli,gd,mysql,pdo,mbstring,tokenizer,bcmath,xml,fpm,curl,zip} mariadb-server nginx tar unzip git redis-server redis cron

  # Enable services
  enable_services_debian_based

  echo "* Dependencies for Ubuntu installed!"
}

debian_stretch_dep() {
  echo "* Installing dependencies for Debian 8/9.."

  # MariaDB need dirmngr
  apt -y install dirmngr

  # install PHP 7.4 using sury's repo instead of PPA
  # this guide shows how: https://vilhelmprytz.se/2018/08/22/install-php72-on-Debian-8-and-9.html
  apt install ca-certificates apt-transport-https lsb-release -y
  wget -O /etc/apt/trusted.gpg.d/php.gpg https://packages.sury.org/php/apt.gpg
  echo "deb https://packages.sury.org/php/ $(lsb_release -sc) main" | tee /etc/apt/sources.list.d/php.list
 
  # Add the MariaDB repo (oldstable has mariadb version 10.1 and we need newer than that)
  curl -sS https://downloads.mariadb.com/MariaDB/mariadb_repo_setup | bash

  # Update repositories list
  apt_update

  # Install Dependencies
  apt -y install php7.4 php7.4-{cli,gd,mysql,pdo,mbstring,tokenizer,bcmath,xml,fpm,curl,zip} mariadb-server nginx curl tar unzip git redis-server cron

  # Enable services
  enable_services_debian_based

  echo "* Dependencies for Debian 8/9 installed!"
}

debian_dep() {
  echo "* Installing dependencies for Debian 10.."

  # MariaDB need dirmngr
  apt -y install dirmngr

  # install PHP 7.4 using sury's repo instead of default 7.2 package (in buster repo)
  # this guide shows how: https://vilhelmprytz.se/2018/08/22/install-php72-on-Debian-8-and-9.html
  apt install ca-certificates apt-transport-https lsb-release -y
  wget -O /etc/apt/trusted.gpg.d/php.gpg https://packages.sury.org/php/apt.gpg
  echo "deb https://packages.sury.org/php/ $(lsb_release -sc) main" | tee /etc/apt/sources.list.d/php.list

  # Update repositories list
  apt_update

<<<<<<< HEAD
  # Install dependencies
  apt -y install php7.4 php7.4-{cli,gd,mysql,pdo,mbstring,tokenizer,bcmath,xml,fpm,curl,zip} mariadb-server nginx curl tar unzip git redis-server
=======
  # install dependencies
  apt -y install php7.4 php7.4-{cli,gd,mysql,pdo,mbstring,tokenizer,bcmath,xml,fpm,curl,zip} mariadb-server nginx curl tar unzip git redis-server cron
>>>>>>> 8815c9ff

  # Enable services
  enable_services_debian_based

  echo "* Dependencies for Debian 10 installed!"
}

centos7_dep() {
  echo "* Installing dependencies for CentOS 7.."

  # SELinux tools
  yum install -y policycoreutils policycoreutils-python selinux-policy selinux-policy-targeted libselinux-utils setroubleshoot-server setools setools-console mcstrans

  # Add remi repo (php7.4)
  yum install -y epel-release http://rpms.remirepo.net/enterprise/remi-release-7.rpm
  yum install -y yum-utils
  yum-config-manager -y --disable remi-php54
  yum-config-manager -y --enable remi-php74
  yum_update

  # Install MariaDB
  curl -sS https://downloads.mariadb.com/MariaDB/mariadb_repo_setup | sudo bash

  # Install dependencies
  yum -y install php php-common php-tokenizer php-curl php-fpm php-cli php-json php-mysqlnd php-mcrypt php-gd php-mbstring php-pdo php-zip php-bcmath php-dom php-opcache mariadb-server nginx curl tar zip unzip git redis

  # Enable services
  enable_services_centos_based

  # SELinux (allow nginx and redis)
  selinux_allow

  echo "* Dependencies for CentOS installed!"
}

centos8_dep() {
  echo "* Installing dependencies for CentOS 8.."

  # SELinux tools
  dnf install -y policycoreutils selinux-policy selinux-policy-targeted setroubleshoot-server setools setools-console mcstrans

  # add remi repo (php7.4)
  dnf install -y epel-release http://rpms.remirepo.net/enterprise/remi-release-8.rpm
  dnf module enable -y php:remi-7.4
  dnf_update

  dnf install -y php php-common php-fpm php-cli php-json php-mysqlnd php-gd php-mbstring php-pdo php-zip php-bcmath php-dom php-opcache

  # MariaDB (use from official repo)
  dnf install -y mariadb mariadb-server

  # Other dependencies
  dnf install -y nginx curl tar zip unzip git redis

  # Enable services
  enable_services_centos_based

  # SELinux (allow nginx and redis)
  selinux_allow

  echo "* Dependencies for CentOS installed!"
}

#################################
## OTHER OS SPECIFIC FUNCTIONS ##
#################################

centos_php() {
  curl -o /etc/php-fpm.d/www-pterodactyl.conf $CONFIGS_URL/www-pterodactyl.conf

  systemctl enable php-fpm
  systemctl start php-fpm
}

firewall_ufw() {
  apt install -y ufw

  echo -e "\n* Enabling Uncomplicated Firewall (UFW)"
  echo "* Opening port 22 (SSH), 80 (HTTP) and (optionaly) 443 (HTTPS)"

  # pointing to /dev/null silences the command output
  ufw allow ssh > /dev/null
  ufw allow http > /dev/null
  [ "$CONFIGURE_LETSENCRYPT" == true ] && ufw allow https > /dev/null

  ufw enable
  ufw status numbered | sed '/v6/d'
}

firewall_firewalld() {
  echo -e "\n* Enabling firewall_cmd (firewalld)"
  echo "* Opening port 22 (SSH), 80 (HTTP) and (optionaly) 443 (HTTPS)"

  # Install
  [ "$OS_VER_MAJOR" == "7" ] && yum -y -q install firewalld > /dev/null
  [ "$OS_VER_MAJOR" == "8" ] && dnf -y -q install firewalld > /dev/null

  # Enable
  systemctl --now enable firewalld > /dev/null # Enable and start

  # Configure
  firewall-cmd --add-service=http --permanent -q # Port 80
  [ "$CONFIGURE_LETSENCRYPT" == true ] && firewall-cmd --add-service=https --permanent -q # Port 443
  firewall-cmd --add-service=ssh --permanent -q  # Port 22
  firewall-cmd --reload -q # Enable firewall

  echo "* Firewall-cmd installed"
  print_brake 70
}

letsencrypt() {
  FAILED=false

  # Install certbot
  case "$OS" in
    debian | ubuntu)
      apt-get -y install certbot python3-certbot-nginx
      ;;
    centos)
      [ "$OS_VER_MAJOR" == "7" ] && yum -y -q install certbot python-certbot-nginx
      [ "$OS_VER_MAJOR" == "8" ] && dnf -y -q install certbot python3-certbot-nginx
      ;;
  esac

  # Obtain certificate
  certbot --nginx --redirect --no-eff-email --email "$email" -d "$FQDN" || FAILED=true

  # Check if it succeded
  if [ ! -d "/etc/letsencrypt/live/$FQDN/" ] || [ "$FAILED" == true ]; then
    print_warning "The process of obtaining a Let's Encrypt certificate failed!"
  fi
}

#######################################
## WEBSERVER CONFIGURATION FUNCTIONS ##
#######################################

configure_nginx() {
  echo "* Configuring nginx .."

  if [ "$OS" == "centos" ]; then
      # remove default config
      rm -rf /etc/nginx/conf.d/default

      # download new config
      curl -o /etc/nginx/conf.d/pterodactyl.conf $CONFIGS_URL/nginx.conf

      # replace all <domain> places with the correct domain
      sed -i -e "s@<domain>@${FQDN}@g" /etc/nginx/conf.d/pterodactyl.conf

      # replace all <php_socket> places with correct socket "path"
      sed -i -e "s@<php_socket>@${PHP_SOCKET}@g" /etc/nginx/conf.d/pterodactyl.conf
  else
      # remove default config
      rm -rf /etc/nginx/sites-enabled/default

      # download new config
      curl -o /etc/nginx/sites-available/pterodactyl.conf $CONFIGS_URL/nginx.conf

      # replace all <php_socket> places with correct socket "path"
      sed -i -e "s@<php_socket>@${PHP_SOCKET}@g" /etc/nginx/sites-available/pterodactyl.conf

<<<<<<< HEAD
      # replace all <domain> places with the correct domain
      sed -i -e "s@<domain>@${FQDN}@g" /etc/nginx/sites-available/pterodactyl.conf

      # on debian 8/9, TLS v1.3 is not supported (see #76)
      # this if statement can be refactored into a one-liner but I think this is more readable
      if [ "$OS" == "debian" ]; then
        if [ "$OS_VER_MAJOR" == "8" ] || [ "$OS_VER_MAJOR" == "9" ]; then
          sed -i 's/ TLSv1.3//' file /etc/nginx/sites-available/pterodactyl.conf
        fi
      fi
=======
      # on debian 9, TLS v1.3 is not supported (see #76)
      [ "$OS" == "debian" ] && [ "$OS_VER_MAJOR" == "9" ] && sed -i 's/ TLSv1.3//' /etc/nginx/sites-available/pterodactyl.conf
>>>>>>> 8815c9ff

      # enable pterodactyl
      ln -s /etc/nginx/sites-available/pterodactyl.conf /etc/nginx/sites-enabled/pterodactyl.conf
  fi

  echo "* nginx configured!"
}

####################
## MAIN FUNCTIONS ##
####################

perform_install() {
  echo "* Starting installation.. this might take a while!"

  case "$OS" in
    debian | ubuntu)
      apt_update

      [ "$CONFIGURE_UFW" == true ] && firewall_ufw

      if [ "$OS" == "ubuntu" ]; then
        [ "$OS_VER_MAJOR" == "20" ] && ubuntu20_dep
        [ "$OS_VER_MAJOR" == "18" ] && ubuntu18_dep
      elif [ "$OS" == "debian" ]; then
        [ "$OS_VER_MAJOR" == "9" ] && debian_stretch_dep
        [ "$OS_VER_MAJOR" == "10" ] && debian_dep
      fi
      ;;

    centos)
      [ "$OS_VER_MAJOR" == "7" ] && yum_update
      [ "$OS_VER_MAJOR" == "8" ] && dnf_update

      [ "$CONFIGURE_FIREWALL_CMD" == true ] && firewall_firewalld

      [ "$OS_VER_MAJOR" == "7" ] && centos7_dep
      [ "$OS_VER_MAJOR" == "8" ] && centos8_dep
    ;;
  esac

  [ "$OS" == "centos" ] && centos_php
  install_composer
  ptdl_dl
  create_database
  configure
  set_folder_permissions
  insert_cronjob
  install_pteroq
  configure_nginx
  [ "$CONFIGURE_LETSENCRYPT" == true ] && letsencrypt
}

main() {
  # check if we can detect an already existing installation
  if [ -d "/var/www/pterodactyl" ]; then
    print_warning "The script has detected that you already have Pterodactyl panel on your system! You cannot run the script multiple times, it will fail!"
    echo -e -n "* Are you sure you want to proceed? (y/N): "
    read -r CONFIRM_PROCEED
    if [[ ! "$CONFIRM_PROCEED" =~ [Yy] ]]; then
      print_error "Installation aborted!"
      exit 1
    fi
  fi

  # detect distro
  detect_distro

  print_brake 70
  echo "* Pterodactyl panel installation script"
  echo "*"
  echo "* Copyright (C) 2018 - 2020, Vilhelm Prytz, <vilhelm@prytznet.se>, et al."
  echo "* https://github.com/vilhelmprytz/pterodactyl-installer"
  echo "*"
  echo "* This script is not associated with the official Pterodactyl Project."
  echo "*"
  echo "* Running $OS version $OS_VER."
  echo "* Latest pterodactyl panel version is $PTERODACTYL_VERSION"
  print_brake 70

  # checks if the system is compatible with this installation script
  check_os_comp

  # set database credentials
  print_brake 72
  echo "* Database configuration."
  echo ""
  echo "* This will be the credentials used for communication between the MySQL"
  echo "* database and the panel. You do not need to create the database"
  echo "* before running this script, the script will do that for you."
  echo ""

  echo -n "* Database name (panel): "
  read -r MYSQL_DB_INPUT

  [ -z "$MYSQL_DB_INPUT" ] && MYSQL_DB="panel" || MYSQL_DB=$MYSQL_DB_INPUT

  echo -n "* Username (pterodactyl): "
  read -r MYSQL_USER_INPUT

  [ -z "$MYSQL_USER_INPUT" ] && MYSQL_USER="pterodactyl" || MYSQL_USER=$MYSQL_USER_INPUT

  # MySQL password input
  password_input MYSQL_PASSWORD "Password (use something strong): " "MySQL password cannot be empty"

  valid_timezones="$(timedatectl list-timezones)"
  echo "* List of valid timezones here $(hyperlink "https://www.php.net/manual/en/timezones.php")"

  while [ -z "$timezone" ] || [[ ${valid_timezones} != *"$timezone_input"* ]]; do
    echo -n "* Select timezone [Europe/Stockholm]: "
    read -r timezone_input
    [ -z "$timezone_input" ] && timezone="Europe/Stockholm" || timezone=$timezone_input # because köttbullar!
  done

  required_input email "Provide the email address that will be used to configure Let's Encrypt and Pterodactyl: " "Email cannot be empty"

  echo -n "* Would you like to set up email credentials so that Pterodactyl can send emails to users (usually not required)? (y/N): "
  read -r mailneeded

  # Initial admin account
  required_input user_email "Email address for the initial admin account: " "Email cannot be empty"
  required_input user_username "Username for the initial admin account: " "Username cannot be empty"
  required_input user_firstname "First name for the initial admin account: " "Name cannot be empty"
  required_input user_lastname "Last name for the initial admin account: " "Name cannot be empty"
  password_input user_password "Password for the initial admin account: " "Password cannot be empty"

  print_brake 72

  # set FQDN
  while [ -z "$FQDN" ]; do
      echo -n "* Set the FQDN of this panel (panel.example.com): "
      read -r FQDN

      [ -z "$FQDN" ] && print_error "FQDN cannot be empty"
  done

  # Ask if firewall is needed
  ask_firewall

  # Ask if letsencrypt is needed
  ask_letsencrypt

  # If it's already true, this should be a no-brainer
  if [ "$CONFIGURE_LETSENCRYPT" == false ]; then
    echo "* Let's Encrypt is not going to be automatically configured by this script (either unsupported yet or user opted out)."
    echo "* You can 'assume' Let's Encrypt, which means the script will download a nginx configuration that is configured to use a Let's Encrypt certificate but the script won't obtain the certificate for you."
    echo "* If you assume SSL and do not obtain the certificate, your installation will not work."

    echo -n "* Assume SSL or not? (y/N): "
    read -r ASSUME_SSL_INPUT

    if [[ "$ASSUME_SSL_INPUT" =~ [Yy] ]]; then
      ASSUME_SSL=true
    fi
  fi

  # summary
  summary

  # confirm installation
  echo -e -n "\n* Initial configuration completed. Continue with installation? (y/N): "
  read -r CONFIRM
  if [[ "$CONFIRM" =~ [Yy] ]]; then
    perform_install
  else
    # run welcome script again
    print_error "Installation aborted."
    exit 1
  fi

  # Run goodbye function
  goodbye
}

summary() {
  print_brake 62
  echo "* Pterodactyl panel $PTERODACTYL_VERSION with nginx on $OS"
  echo "* Database name: $MYSQL_DB"
  echo "* Database user: $MYSQL_USER"
  echo "* Database password: (censored)"
  echo "* Timezone: $timezone"
  echo "* Email: $email"
  echo "* User email: $user_email"
  echo "* Username: $user_username"
  echo "* First name: $user_firstname"
  echo "* Last name: $user_lastname"
  echo "* User password: (censored)"
  echo "* Hostname/FQDN: $FQDN"
  echo "* Configure Firewall? $CONFIGURE_FIREWALL"
  echo "* Configure Let's Encrypt? $CONFIGURE_LETSENCRYPT"
  echo "* Assume SSL? $ASSUME_SSL"
  print_brake 62
}

goodbye() {
  print_brake 62
  echo "* Panel installation completed"
  echo "*"

  [ "$CONFIGURE_LETSENCRYPT" == true ] && echo "* Your panel should be accessible from $(hyperlink "$app_url")"
  [ "$ASSUME_SSL" == true ] && [ "$CONFIGURE_LETSENCRYPT" == false ] && echo "* You have opted in to use SSL, but not via Let's Encrypt automatically. Your panel will not work until SSL has been configured."
  [ "$ASSUME_SSL" == false ] && [ "$CONFIGURE_LETSENCRYPT" == false ] && echo "* Your panel should be accessible from $(hyperlink "$app_url")"

  echo "*"
  echo "* Unofficial add-ons and tips"
  echo "* - Third-party themes, $(hyperlink 'https://github.com/TheFonix/Pterodactyl-Themes')"
  echo "*"
  echo "* Installation is using nginx on $OS"
  echo "* Thank you for using this script."
  echo -e "* ${COLOR_RED}Note${COLOR_NC}: If you haven't configured the firewall: 80/443 (HTTP/HTTPS) is required to be open!"
  print_brake 62
}

# run script
main<|MERGE_RESOLUTION|>--- conflicted
+++ resolved
@@ -562,13 +562,8 @@
   # Update repositories list
   apt_update
 
-<<<<<<< HEAD
-  # Install dependencies
-  apt -y install php7.4 php7.4-{cli,gd,mysql,pdo,mbstring,tokenizer,bcmath,xml,fpm,curl,zip} mariadb-server nginx curl tar unzip git redis-server
-=======
   # install dependencies
   apt -y install php7.4 php7.4-{cli,gd,mysql,pdo,mbstring,tokenizer,bcmath,xml,fpm,curl,zip} mariadb-server nginx curl tar unzip git redis-server cron
->>>>>>> 8815c9ff
 
   # Enable services
   enable_services_debian_based
@@ -728,24 +723,14 @@
       # download new config
       curl -o /etc/nginx/sites-available/pterodactyl.conf $CONFIGS_URL/nginx.conf
 
+      # replace all <domain> places with the correct domain
+      sed -i -e "s@<domain>@${FQDN}@g" /etc/nginx/sites-available/pterodactyl.conf
+
       # replace all <php_socket> places with correct socket "path"
       sed -i -e "s@<php_socket>@${PHP_SOCKET}@g" /etc/nginx/sites-available/pterodactyl.conf
 
-<<<<<<< HEAD
-      # replace all <domain> places with the correct domain
-      sed -i -e "s@<domain>@${FQDN}@g" /etc/nginx/sites-available/pterodactyl.conf
-
-      # on debian 8/9, TLS v1.3 is not supported (see #76)
-      # this if statement can be refactored into a one-liner but I think this is more readable
-      if [ "$OS" == "debian" ]; then
-        if [ "$OS_VER_MAJOR" == "8" ] || [ "$OS_VER_MAJOR" == "9" ]; then
-          sed -i 's/ TLSv1.3//' file /etc/nginx/sites-available/pterodactyl.conf
-        fi
-      fi
-=======
       # on debian 9, TLS v1.3 is not supported (see #76)
       [ "$OS" == "debian" ] && [ "$OS_VER_MAJOR" == "9" ] && sed -i 's/ TLSv1.3//' /etc/nginx/sites-available/pterodactyl.conf
->>>>>>> 8815c9ff
 
       # enable pterodactyl
       ln -s /etc/nginx/sites-available/pterodactyl.conf /etc/nginx/sites-enabled/pterodactyl.conf

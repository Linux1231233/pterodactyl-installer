#!/bin/bash

#############################################################################
#                                                                           #
# Project 'pterodactyl-installer' for panel                                 #
#                                                                           #
# Copyright (C) 2018 - 2020, Vilhelm Prytz, <vilhelm@prytznet.se>, et al.   #
#                                                                           #
# This script is licensed under the terms of the GNU GPL v3.0 license       #
# https://github.com/vilhelmprytz/pterodactyl-installer/blob/master/LICENSE #
#                                                                           #
# This script is not associated with the official Pterodactyl Project.      #
# https://github.com/vilhelmprytz/pterodactyl-installer                     #
#                                                                           #
#############################################################################

# exit with error status code if user is not root
if [[ $EUID -ne 0 ]]; then
  echo "* This script must be executed with root privileges (sudo)." 1>&2
  exit 1
fi

# check for curl
CURLPATH="$(command -v curl)"
if [ -z "$CURLPATH" ]; then
  echo "* curl is required in order for this script to work."
  echo "* install using apt on Debian/Ubuntu or yum on CentOS"
  exit 1
fi

# define version using information from GitHub
get_latest_release() {
  curl --silent "https://api.github.com/repos/$1/releases/latest" | # Get latest release from GitHub api
  grep '"tag_name":' |                                              # Get tag line
  sed -E 's/.*"([^"]+)".*/\1/'                                      # Pluck JSON value
}

echo "* Retrieving release information.."
PTERODACTYL_VERSION="$(get_latest_release "pterodactyl/panel")"
echo "* Latest version is $PTERODACTYL_VERSION"

# variables
WEBSERVER="nginx"
FQDN=""

# default MySQL credentials
MYSQL_DB="pterodactyl"
MYSQL_USER="pterodactyl"
MYSQL_PASSWORD=""

# assume SSL, will fetch different config if true
ASSUME_SSL=false
CONFIGURE_LETSENCRYPT=false

# download URLs
# PANEL_DL_URL="https://github.com/pterodactyl/panel/releases/latest/download/panel.tar.gz"
PANEL_DL_URL="https://github.com/pterodactyl/panel/releases/download/v1.0.0-beta.3/panel.tar.gz" # REVERT THIS BEFORE MERGING!
CONFIGS_URL="https://raw.githubusercontent.com/vilhelmprytz/pterodactyl-installer/master/configs"

# apt sources path
SOURCES_PATH="/etc/apt/sources.list"

# ufw firewall
CONFIGURE_UFW=false

# visual functions
function print_error {
  COLOR_RED='\033[0;31m'
  COLOR_NC='\033[0m'

  echo ""
  echo -e "* ${COLOR_RED}ERROR${COLOR_NC}: $1"
  echo ""
}

function print_warning {
  COLOR_YELLOW='\033[1;33m'
  COLOR_NC='\033[0m'
  echo ""
  echo -e "* ${COLOR_YELLOW}WARNING${COLOR_NC}: $1"
  echo ""
}

function print_brake {
  for ((n=0;n<$1;n++));
    do
      echo -n "#"
    done
    echo ""
}

# other functions
function detect_distro {
  if [ -f /etc/os-release ]; then
    # freedesktop.org and systemd
    . /etc/os-release
    OS=$(echo "$ID" | awk '{print tolower($0)}')
    OS_VER=$VERSION_ID
  elif type lsb_release >/dev/null 2>&1; then
    # linuxbase.org
    OS=$(lsb_release -si | awk '{print tolower($0)}')
    OS_VER=$(lsb_release -sr)
  elif [ -f /etc/lsb-release ]; then
    # For some versions of Debian/Ubuntu without lsb_release command
    . /etc/lsb-release
    OS=$(echo "$DISTRIB_ID" | awk '{print tolower($0)}')
    OS_VER=$DISTRIB_RELEASE
  elif [ -f /etc/debian_version ]; then
    # Older Debian/Ubuntu/etc.
    OS="debian"
    OS_VER=$(cat /etc/debian_version)
  elif [ -f /etc/SuSe-release ]; then
    # Older SuSE/etc.
    OS="SuSE"
    OS_VER="?"
  elif [ -f /etc/redhat-release ]; then
    # Older Red Hat, CentOS, etc.
    OS="Red Hat/CentOS"
    OS_VER="?"
  else
    # Fall back to uname, e.g. "Linux <version>", also works for BSD, etc.
    OS=$(uname -s)
    OS_VER=$(uname -r)
  fi

  OS=$(echo "$OS" | awk '{print tolower($0)}')
  OS_VER_MAJOR=$(echo "$OS_VER" | cut -d. -f1)
}

function check_os_comp {
  if [ "$OS" == "ubuntu" ]; then
    PHP_SOCKET="/run/php/php7.4-fpm.sock"
    if [ "$OS_VER_MAJOR" == "16" ]; then
      SUPPORTED=true
    elif [ "$OS_VER_MAJOR" == "18" ]; then
      SUPPORTED=true
    elif [ "$OS_VER_MAJOR" == "20" ]; then
      SUPPORTED=true
    else
      SUPPORTED=false
    fi
  elif [ "$OS" == "zorin" ]; then
    if [ "$OS_VER_MAJOR" == "15" ]; then
      SUPPORTED=true
      PHP_SOCKET="/run/php/php7.4-fpm.sock"
    else
      SUPPORTED=false
    fi
  elif [ "$OS" == "debian" ]; then
    PHP_SOCKET="/run/php/php7.4-fpm.sock"
    if [ "$OS_VER_MAJOR" == "8" ]; then
      SUPPORTED=true
    elif [ "$OS_VER_MAJOR" == "9" ]; then
      SUPPORTED=true
    elif [ "$OS_VER_MAJOR" == "10" ]; then
      SUPPORTED=true
    else
      SUPPORTED=false
    fi
  elif [ "$OS" == "centos" ]; then
    PHP_SOCKET="/var/run/php-fpm/pterodactyl.sock"
    if [ "$OS_VER_MAJOR" == "7" ]; then
      SUPPORTED=true
    elif [ "$OS_VER_MAJOR" == "8" ]; then
      SUPPORTED=true
    else
      SUPPORTED=false
    fi
  else
    SUPPORTED=false
  fi

  # exit if not supported
  if [ "$SUPPORTED" == true ]; then
    echo "* $OS $OS_VER is supported."
  else
    echo "* $OS $OS_VER is not supported"
    print_error "Unsupported OS"
    exit 1
  fi
}

#################################
## main installation functions ##
#################################

function install_composer {
  echo "* Installing composer.."
  curl -sS https://getcomposer.org/installer | php -- --install-dir=/usr/local/bin --filename=composer
  echo "* Composer installed!"
}

function ptdl_dl {
  echo "* Downloading pterodactyl panel files .. "
  mkdir -p /var/www/pterodactyl
  cd /var/www/pterodactyl || exit

  curl -Lo panel.tar.gz "$PANEL_DL_URL"
  tar --strip-components=1 -xzvf panel.tar.gz
  chmod -R 755 storage/* bootstrap/cache/

  cp .env.example .env
  composer install --no-dev --optimize-autoloader

  php artisan key:generate --force
  echo "* Downloaded pterodactyl panel files & installed composer dependencies!"
}

function configure {
  print_brake 88
  echo "* Please follow the steps below. The installer will ask you for configuration details."
  print_brake 88
  echo ""
  php artisan p:environment:setup

  print_brake 67
  echo "* The installer will now ask you for MySQL database credentials."
  print_brake 67
  echo ""
  php artisan p:environment:database

  print_brake 70
  echo "* The installer will now ask you for mail setup / mail credentials."
  print_brake 70
  echo ""
  php artisan p:environment:mail

  # configures database
  print_warning "You must type 'yes' or else the installer will fail! The default response 'no' will not properly initialize the database!"
  php artisan migrate --seed

  echo "* The installer will now ask you to create the initial admin user account."
  php artisan p:user:make

  # set folder permissions now
  set_folder_permissions
}

# set the correct folder permissions depending on OS and webserver
function set_folder_permissions {
  # if os is ubuntu or debian, we do this
  if [ "$OS" == "debian" ] || [ "$OS" == "ubuntu" ] || [ "$OS" == "zorin" ]; then
    chown -R www-data:www-data ./*
  elif [ "$OS" == "centos" ] && [ "$WEBSERVER" == "nginx" ]; then
    chown -R nginx:nginx ./*
  elif [ "$OS" == "centos" ] && [ "$WEBSERVER" == "apache" ]; then
    chown -R apache:apache ./*
  else
    print_error "Invalid webserver and OS setup."
    exit 1
  fi
}

# insert cronjob
function insert_cronjob {
  echo "* Installing cronjob.. "

  crontab -l | { cat; echo "* * * * * php /var/www/pterodactyl/artisan schedule:run >> /dev/null 2>&1"; } | crontab -

  echo "* Cronjob installed!"
}

function install_pteroq {
  echo "* Installing pteroq service.."

  curl -o /etc/systemd/system/pteroq.service $CONFIGS_URL/pteroq.service
  systemctl enable pteroq.service
  systemctl start pteroq

  echo "* Installed pteroq!"
}

function create_database {
  if [ "$OS" == "centos" ]; then
    # secure MariaDB
    echo "* MariaDB secure installation. The following are safe defaults."
    echo "* Set root password? [Y/n] Y"
    echo "* Remove anonymous users? [Y/n] Y"
    echo "* Disallow root login remotely? [Y/n] Y"
    echo "* Remove test database and access to it? [Y/n] Y"
    echo "* Reload privilege tables now? [Y/n] Y"
    echo "*"

    mysql_secure_installation

    echo "* The script should have asked you to set the MySQL root password earlier (not to be confused with the pterodactyl database user password)"
    echo "* MySQL will now ask you to enter the password before each command."

    echo "* Create MySQL user."
    mysql -u root -p -e "CREATE USER '${MYSQL_USER}'@'127.0.0.1' IDENTIFIED BY '${MYSQL_PASSWORD}';"

    echo "* Create database."
    mysql -u root -p -e "CREATE DATABASE ${MYSQL_DB};"

    echo "* Grant privileges."
    mysql -u root -p -e "GRANT ALL PRIVILEGES ON ${MYSQL_DB}.* TO '${MYSQL_USER}'@'127.0.0.1' WITH GRANT OPTION;"

    echo "* Flush privileges."
    mysql -u root -p -e "FLUSH PRIVILEGES;"
  else
    echo "* Performing MySQL queries.."

    echo "* Creating MySQL user.."
    mysql -u root -e "CREATE USER '${MYSQL_USER}'@'127.0.0.1' IDENTIFIED BY '${MYSQL_PASSWORD}';"

    echo "* Creating database.."
    mysql -u root -e "CREATE DATABASE ${MYSQL_DB};"

    echo "* Granting privileges.."
    mysql -u root -e "GRANT ALL PRIVILEGES ON ${MYSQL_DB}.* TO '${MYSQL_USER}'@'127.0.0.1' WITH GRANT OPTION;"

    echo "* Flushing privileges.."
    mysql -u root -e "FLUSH PRIVILEGES;"

    echo "* MySQL database created & configured!"
  fi
}

##################################
# OS specific install functions ##
##################################

function apt_update {
  apt update -y && apt upgrade -y
}

function ubuntu20_dep {
  echo "* Installing dependencies for Ubuntu 20.."

  # Add "add-apt-repository" command
  apt -y install software-properties-common curl apt-transport-https ca-certificates gnupg

  # Update repositories list
  apt update

  # Install Dependencies
  apt -y install php7.4 php7.4-{cli,gd,mysql,pdo,mbstring,tokenizer,bcmath,xml,fpm,curl,zip} mariadb-server nginx tar unzip git redis-server

  # enable services
  systemctl start mariadb
  systemctl enable mariadb
  systemctl start redis-server
  systemctl enable redis-server

  echo "* Dependencies for Ubuntu installed!"
}

function ubuntu18_dep {
  echo "* Installing dependencies for Ubuntu 18.."

  # Add "add-apt-repository" command
  apt -y install software-properties-common curl apt-transport-https ca-certificates gnupg

  # Add additional repositories for PHP, Redis, and MariaDB
<<<<<<< HEAD
  LC_ALL=C.UTF-8 add-apt-repository -y ppa:ondrej/php  # PPA because Ubuntu 18 only has 7.2 in the official repo
=======
>>>>>>> 6af2dee9

  # Update repositories list
  apt update

  # Install Dependencies
<<<<<<< HEAD
  apt -y install php7.4 php7.4-{cli,gd,mysql,pdo,mbstring,tokenizer,bcmath,xml,fpm,curl,zip} mariadb-server nginx tar unzip git redis-server
=======
  apt -y install php7.2 php7.2-cli php7.2-gd php7.2-mysql php7.2-pdo php7.2-mbstring php7.2-tokenizer php7.2-bcmath php7.2-xml php7.2-fpm php7.2-curl php7.2-zip mariadb-server nginx curl tar unzip git redis-server redis
>>>>>>> 6af2dee9

  # enable services
  systemctl start mariadb
  systemctl enable mariadb
  systemctl start redis-server
  systemctl enable redis-server

  echo "* Dependencies for Ubuntu installed!"
}

function ubuntu16_dep {
  echo "* Installing dependencies for Ubuntu 16.."

  # Add "add-apt-repository" command
  apt -y install software-properties-common curl apt-transport-https ca-certificates gnupg

  # Add additional repositories for PHP, Redis, and MariaDB
  LC_ALL=C.UTF-8 add-apt-repository -y ppa:ondrej/php

  # Update repositories list
  apt update

  # Install Dependencies
  apt -y install php7.4 php7.4-{cli,gd,mysql,pdo,mbstring,tokenizer,bcmath,xml,fpm,curl,zip} mariadb-server nginx tar unzip git redis-server

  # enable services
  systemctl start mariadb
  systemctl enable mariadb
  systemctl start redis-server
  systemctl enable redis-server

  echo "* Dependencies for Ubuntu installed!"
}

function debian_jessie_dep {
  echo "* Installing dependencies for Debian 8/9.."

  # MariaDB need dirmngr
  apt -y install dirmngr

  # install PHP 7.4 using sury's repo instead of PPA
  # this guide shows how: https://vilhelmprytz.se/2018/08/22/install-php72-on-Debian-8-and-9.html
  apt install ca-certificates apt-transport-https lsb-release -y
  wget -O /etc/apt/trusted.gpg.d/php.gpg https://packages.sury.org/php/apt.gpg
  echo "deb https://packages.sury.org/php/ $(lsb_release -sc) main" | tee /etc/apt/sources.list.d/php.list

  # redis-server is not installed using the PPA, as it's already available in the Debian repo

  # Update repositories list
  apt update

  # Install Dependencies
  apt -y install php7.4 php7.4-{cli,gd,mysql,pdo,mbstring,tokenizer,bcmath,xml,fpm,curl,zip} mariadb-server nginx curl tar unzip git redis-server

  # enable services
  systemctl start mariadb
  systemctl enable mariadb
  systemctl start redis-server
  systemctl enable redis-server

  echo "* Dependencies for Debian 8/9 installed!"
}

function debian_dep {
  echo "* Installing dependencies for Debian 10.."

  # MariaDB need dirmngr
  apt -y install dirmngr

  # install PHP 7.4 using sury's repo instead of default 7.2 package (in buster repo)
  # this guide shows how: https://vilhelmprytz.se/2018/08/22/install-php72-on-Debian-8-and-9.html
  apt install ca-certificates apt-transport-https lsb-release -y
  wget -O /etc/apt/trusted.gpg.d/php.gpg https://packages.sury.org/php/apt.gpg
  echo "deb https://packages.sury.org/php/ $(lsb_release -sc) main" | tee /etc/apt/sources.list.d/php.list

  # Update repositories list
  apt update

  # install dependencies
  apt -y install php7.4 php7.4-{cli,gd,mysql,pdo,mbstring,tokenizer,bcmath,xml,fpm,curl,zip} mariadb-server nginx curl tar unzip git redis-server

  # enable services
  systemctl start mariadb
  systemctl enable mariadb
  systemctl start redis-server
  systemctl enable redis-server

  echo "* Dependencies for Debian 10 installed!"
}

function centos7_dep {
  echo "* Installing dependencies for CentOS 7.."

  # update first
  yum update -y

  # SELinux tools
  yum install -y policycoreutils policycoreutils-python selinux-policy selinux-policy-targeted libselinux-utils setroubleshoot-server setools setools-console mcstrans

  # add remi repo (php7.4)
  yum install -y epel-release http://rpms.remirepo.net/enterprise/remi-release-7.rpm
  yum install -y yum-utils
  yum-config-manager --disable remi-php54
  yum-config-manager --enable remi-php74
  yum update -y

  # Install MariaDB
  curl -sS https://downloads.mariadb.com/MariaDB/mariadb_repo_setup | sudo bash

  # install dependencies
  yum -y install php php-common php-tokenizer php-curl php-fpm php-cli php-json php-mysqlnd php-mcrypt php-gd php-mbstring php-pdo php-zip php-bcmath php-dom php-opcache mariadb-server nginx curl tar zip unzip git redis

  # enable services
  systemctl enable mariadb
  systemctl enable redis
  systemctl start mariadb
  systemctl start redis

  # SELinux (allow nginx and redis)
  setsebool -P httpd_can_network_connect 1
  setsebool -P httpd_execmem 1
  setsebool -P httpd_unified 1

  echo "* Dependencies for CentOS installed!"
}

function centos8_dep {
  echo "* Installing dependencies for CentOS 8.."

  # update first
  dnf update -y

  # SELinux tools
  dnf install -y policycoreutils selinux-policy selinux-policy-targeted setroubleshoot-server setools setools-console mcstrans

  # add remi repo (php7.4)
  dnf install -y epel-release http://rpms.remirepo.net/enterprise/remi-release-8.rpm
  dnf module enable php:remi-7.4
  dnf update -y

  dnf install -y php php-common php-fpm php-cli php-json php-mysqlnd php-gd php-mbstring php-pdo php-zip php-bcmath php-dom php-opcache

  # MariaDB (use from official repo)
  dnf install -y mariadb mariadb-server

  # Other dependencies
  dnf install -y nginx curl tar zip unzip git redis

  # enable services
  systemctl enable mariadb
  systemctl enable redis
  systemctl start mariadb
  systemctl start redis

  # SELinux (allow nginx and redis)
  setsebool -P httpd_can_network_connect 1
  setsebool -P httpd_execmem 1
  setsebool -P httpd_unified 1

  echo "* Dependencies for CentOS installed!"
}

#################################
## OTHER OS SPECIFIC FUNCTIONS ##
#################################

function ubuntu_universedep {
  # Probably should change this, this is more of a bandaid fix for this
  # This function is ran before software-properties-common is installed
  apt update -y
  apt install software-properties-common -y

  if grep -q universe "$SOURCES_PATH"; then
    # even if it detects it as already existent, we'll still run the apt command to make sure
    add-apt-repository universe
    echo "* Ubuntu universe repo already exists."
  else
    add-apt-repository universe
  fi
}

function centos_php {
  curl -o /etc/php-fpm.d/www-pterodactyl.conf $CONFIGS_URL/www-pterodactyl.conf

  systemctl enable php-fpm
  systemctl start php-fpm
}

function firewall_ufw {
  apt update
  apt install ufw -y

  echo -e "\n* Enabling Uncomplicated Firewall (UFW)"
  echo "* Opening port 22 (SSH), 80 (HTTP) and 443 (HTTPS)"

  # pointing to /dev/null silences the command output
  ufw allow ssh > /dev/null
  ufw allow http > /dev/null
  ufw allow https > /dev/null

  ufw enable
  ufw status numbered | sed '/v6/d'
}

function debian_based_letsencrypt {
  # Install certbot and setup the certificate using the FQDN
  apt install certbot -y

  systemctl stop nginx

  echo -e "\nMake sure you choose Option 1, and create a Standalone Web Server during the certificate"
  certbot certonly -d "$FQDN"

  systemctl restart nginx
}

#######################################
## WEBSERVER CONFIGURATION FUNCTIONS ##
#######################################

function configure_nginx {
  echo "* Configuring nginx .."

  if [ "$ASSUME_SSL" == true ]; then
    DL_FILE="nginx_ssl.conf"
  else
    DL_FILE="nginx.conf"
  fi

  if [ "$OS" == "centos" ]; then
      # remove default config
      rm -rf /etc/nginx/conf.d/default

      # download new config
      curl -o /etc/nginx/conf.d/pterodactyl.conf $CONFIGS_URL/$DL_FILE

      # replace all <domain> places with the correct domain
      sed -i -e "s@<domain>@${FQDN}@g" /etc/nginx/conf.d/pterodactyl.conf

      # replace all <php_socket> places with correct socket "path"
      sed -i -e "s@<php_socket>@${PHP_SOCKET}@g" /etc/nginx/conf.d/pterodactyl.conf
  else
      # remove default config
      rm -rf /etc/nginx/sites-enabled/default

      # download new config
      curl -o /etc/nginx/sites-available/pterodactyl.conf $CONFIGS_URL/$DL_FILE

      # replace all <domain> places with the correct domain
      sed -i -e "s@<domain>@${FQDN}@g" /etc/nginx/sites-available/pterodactyl.conf

      # replace all <php_socket> places with correct socket "path"
      sed -i -e "s@<php_socket>@${PHP_SOCKET}@g" /etc/nginx/sites-available/pterodactyl.conf

      # enable pterodactyl
      ln -s /etc/nginx/sites-available/pterodactyl.conf /etc/nginx/sites-enabled/pterodactyl.conf
  fi

  # restart nginx
  systemctl restart nginx
  echo "* nginx configured!"
}

function configure_apache {
  echo "soon .."
}

###########
## OTHER ##
###########

function install_daemon {
  echo "* It is recommended to have the panel and daemon on two separate nodes."
  echo -n "* Would you like to also install the Pterodactyl daemon on this machine? (y/N): "
  read -r INSTALL_DAEMON

  if [[ "$INSTALL_DAEMON" =~ [Yy] ]]; then
    bash <(curl -s https://raw.githubusercontent.com/vilhelmprytz/pterodactyl-installer/master/install-wings.sh)
  fi
}

####################
## MAIN FUNCTIONS ##
####################

function perform_install {
  echo "* Starting installation.. this might take a while!"

  [ "$CONFIGURE_UFW" == true ] && firewall_ufw

  # do different things depending on OS
  if [ "$OS" == "ubuntu" ]; then
    ubuntu_universedep
    apt_update
    # different dependencies depending on if it's 20, 18 or 16
    if [ "$OS_VER_MAJOR" == "20" ]; then
      ubuntu20_dep
    elif [ "$OS_VER_MAJOR" == "18" ]; then
      ubuntu18_dep
    elif [ "$OS_VER_MAJOR" == "16" ]; then
      ubuntu16_dep
    else
      print_error "Unsupported version of Ubuntu."
      exit 1
    fi
    install_composer
    ptdl_dl
    create_database
    configure
    insert_cronjob
    install_pteroq

    if [ "$OS_VER_MAJOR" == "18" ] || [ "$OS_VER_MAJOR" == "20" ]; then
      if [ "$CONFIGURE_LETSENCRYPT" == true ]; then
        debian_based_letsencrypt
      fi
    fi
  elif [ "$OS" == "zorin" ]; then
    ubuntu_universedep
    apt_update
    if [ "$OS_VER_MAJOR" == "15" ]; then
      ubuntu18_dep
    else
      print_error "Unsupported version of Zorin."
      exit 1
    fi
    install_composer
    ptdl_dl
    create_database
    configure
    insert_cronjob
    install_pteroq
  elif [ "$OS" == "debian" ]; then
    apt_update
    if [ "$OS_VER_MAJOR" == "8" ] || [ "$OS_VER_MAJOR" == "9" ]; then
      debian_jessie_dep
    elif [ "$OS_VER_MAJOR" == "10" ]; then
      debian_dep
    fi
    install_composer
    ptdl_dl
    create_database
    configure
    insert_cronjob
    install_pteroq

    if [ "$OS_VER_MAJOR" == "9" ] || [ "$OS_VER_MAJOR" == "10" ]; then
      if [ "$CONFIGURE_LETSENCRYPT" == true ]; then
        debian_based_letsencrypt
      fi
    fi
  elif [ "$OS" == "centos" ]; then
    if [ "$OS_VER_MAJOR" == "7" ]; then
      centos7_dep
    elif [ "$OS_VER_MAJOR" == "8" ]; then
      centos8_dep
    fi
    centos_php
    install_composer
    ptdl_dl
    create_database
    configure
    insert_cronjob
    install_pteroq
  else
    # exit
    print_error "OS not supported."
    exit 1
  fi

  # perform webserver configuration
  if [ "$WEBSERVER" == "nginx" ]; then
    configure_nginx
  elif [ "$WEBSERVER" == "apache" ]; then
    configure_apache
  else
    print_error "Invalid webserver."
    exit 1
  fi
}

function ask_letsencrypt {
  if [ "$CONFIGURE_UFW" == false ]; then
    echo -e "* ${COLOR_RED}Note${COLOR_NC}: Let's Encrypt requires port 80/443 to be opened! You have opted out of the automatic UFW configuration; use this at your own risk (if port 80/443 is closed, the script will fail)!"
  fi

  echo -e -n "* Do you want to automatically configure HTTPS using Let's Encrypt? (y/N): "
  read -r CONFIRM_SSL

  if [[ "$CONFIRM_SSL" =~ [Yy] ]]; then
    CONFIGURE_LETSENCRYPT=true
    ASSUME_SSL=true
  fi
}

function main {
  # check if we can detect an already existing installation
  if [ -d "/var/www/pterodactyl" ]; then
    print_warning "The script has detected that you already have Pterodactyl panel on your system! You cannot run the script multiple times, it will fail!"
    echo -e -n "* Are you sure you want to proceed? (y/N): "
    read -r CONFIRM_PROCEED
    if [[ ! "$CONFIRM_PROCEED" =~ [Yy] ]]; then
      print_error "Installation aborted!"
      exit 1
    fi
  fi

  # detect distro
  detect_distro

  print_brake 70
  echo "* Pterodactyl panel installation script"
  echo "*"
  echo "* Copyright (C) 2018 - 2020, Vilhelm Prytz, <vilhelm@prytznet.se>, et al."
  echo "* https://github.com/vilhelmprytz/pterodactyl-installer"
  echo "*"
  echo "* This script is not associated with the official Pterodactyl Project."
  echo "*"
  echo "* Running $OS version $OS_VER."
  print_brake 70

  # checks if the system is compatible with this installation script
  check_os_comp

  while [ "$WEBSERVER_INPUT" != "1" ]; do
    echo "* [1] - nginx"
    echo -e "\e[9m* [2] - apache\e[0m - \e[1mApache not supported yet\e[0m"

    echo ""

    echo -n "* Select webserver to install pterodactyl panel with: "
    read -r WEBSERVER_INPUT

    if [ "$WEBSERVER_INPUT" == "1" ]; then
      WEBSERVER="nginx"
    else
      # exit
      print_error "Invalid webserver."
    fi
  done

  # set database credentials
  print_brake 72
  echo "* Database configuration."
  echo ""
  echo "* This will be the credentials used for commuication between the MySQL"
  echo "* database and the panel. You do not need to create the database"
  echo "* before running this script, the script will do that for you."
  echo ""

  echo -n "* Database name (panel): "
  read -r MYSQL_DB_INPUT

  [ -z "$MYSQL_DB_INPUT" ] && MYSQL_DB="panel" || MYSQL_DB=$MYSQL_DB_INPUT

  echo -n "* Username (pterodactyl): "
  read -r MYSQL_USER_INPUT

  [ -z "$MYSQL_USER_INPUT" ] && MYSQL_USER="pterodactyl" || MYSQL_USER=$MYSQL_USER_INPUT

  # MySQL password input
  while [ -z "$MYSQL_PASSWORD" ]; do
    echo -n "* Password (use something strong): "

    # modified from https://stackoverflow.com/a/22940001
    while IFS= read -r -s -n1 char; do
      [[ -z $char ]] && { printf '\n'; break; } # ENTER pressed; output \n and break.
      if [[ $char == $'\x7f' ]]; then # backspace was pressed
          # Only if variable is not empty
          if [ -n "$MYSQL_PASSWORD" ]; then
            # Remove last char from output variable.
            [[ -n $MYSQL_PASSWORD ]] && MYSQL_PASSWORD=${MYSQL_PASSWORD%?}
            # Erase '*' to the left.
            printf '\b \b' 
          fi
      else
        # Add typed char to output variable.
        MYSQL_PASSWORD+=$char
        # Print '*' in its stead.
        printf '*'
      fi
    done

    [ -z "$MYSQL_PASSWORD" ] && print_error "MySQL password cannot be empty"
  done

  print_brake 72

  # set FQDN
  while [ -z "$FQDN" ]; do
      echo -n "* Set the FQDN of this panel (panel.example.com): "
      read -r FQDN

      [ -z "$FQDN" ] && print_error "FQDN cannot be empty"
  done

  # UFW is available for Ubuntu/Debian
  # Let's Encrypt, in this setup, is only available on Ubuntu/Debian
  if [ "$OS" == "debian" ] || [ "$OS" == "ubuntu" ] || [ "$OS" == "zorin" ]; then
    echo -e -n "* Do you want to automatically configure UFW (firewall)? (y/N): "
    read -r CONFIRM_UFW

    if [[ "$CONFIRM_UFW" =~ [Yy] ]]; then
      CONFIGURE_UFW=true
    fi

    # Available for Debian 9/10
    if [ "$OS" == "debian" ]; then
      if [ "$OS_VER_MAJOR" == "9" ] || [ "$OS_VER_MAJOR" == "10" ]; then
        ask_letsencrypt
      fi
    fi

    # Available for Ubuntu 18/20
    if [ "$OS" == "ubuntu" ]; then
      if [ "$OS_VER_MAJOR" == "18" ] || [ "$OS_VER_MAJOR" == "20" ]; then
        ask_letsencrypt
      fi
    fi
  fi

  # If it's already true, this should be a no-brainer
  if [ "$CONFIGURE_LETSENCRYPT" == false ]; then
    echo "* Let's Encrypt is not going to be automatically configured by this script (either unsupported yet or user opted out)."
    echo "* You can 'assume' Let's Encrypt, which means the script will download a nginx configuration that is configured to use a Let's Encrypt certificate but the script won't obtain the certificate for you."
    echo "* If you assume SSL and do not obtain the certificate, your installation will not work."

    echo -n "* Assume SSL or not? (y/N): "
    read -r ASSUME_SSL_INPUT

    if [[ "$ASSUME_SSL_INPUT" =~ [Yy] ]]; then
      ASSUME_SSL=true
    fi
  fi

  # summary
  summary

  # confirm installation
  echo -e -n "\n* Initial configuration completed. Continue with installation? (y/N): "
  read -r CONFIRM
  if [[ "$CONFIRM" =~ [Yy] ]]; then
    perform_install
  else
    # run welcome script again
    print_error "Installation aborted."
    exit 1
  fi
}

function summary {
  print_brake 62
  echo "* Pterodactyl panel $PTERODACTYL_VERSION with $WEBSERVER webserver on $OS"
  echo "* Database name: $MYSQL_DB"
  echo "* Database user: $MYSQL_USER"
  echo "* Database password: (censored)"
  echo "* Hostname/FQDN: $FQDN"
  echo "* Configure UFW? $CONFIGURE_UFW"
  echo "* Configure Let's Encrypt? $CONFIGURE_LETSENCRYPT"
  echo "* Assume SSL? $ASSUME_SSL"
  print_brake 62
}

function goodbye {
  print_brake 62
  echo "* Pterodactyl Panel successfully installed @ $FQDN"
  echo "* "
  echo "* Installation is using $WEBSERVER on $OS"
  echo "* Thank you for using this script."
  echo -e "* ${COLOR_RED}Note${COLOR_NC}: If you haven't configured the firewall: 80/443 (HTTP/HTTPS) is required to be open!"
  print_brake 62
  install_daemon
}

# run script
main
goodbye<|MERGE_RESOLUTION|>--- conflicted
+++ resolved
@@ -352,20 +352,13 @@
   apt -y install software-properties-common curl apt-transport-https ca-certificates gnupg
 
   # Add additional repositories for PHP, Redis, and MariaDB
-<<<<<<< HEAD
   LC_ALL=C.UTF-8 add-apt-repository -y ppa:ondrej/php  # PPA because Ubuntu 18 only has 7.2 in the official repo
-=======
->>>>>>> 6af2dee9
 
   # Update repositories list
   apt update
 
   # Install Dependencies
-<<<<<<< HEAD
-  apt -y install php7.4 php7.4-{cli,gd,mysql,pdo,mbstring,tokenizer,bcmath,xml,fpm,curl,zip} mariadb-server nginx tar unzip git redis-server
-=======
-  apt -y install php7.2 php7.2-cli php7.2-gd php7.2-mysql php7.2-pdo php7.2-mbstring php7.2-tokenizer php7.2-bcmath php7.2-xml php7.2-fpm php7.2-curl php7.2-zip mariadb-server nginx curl tar unzip git redis-server redis
->>>>>>> 6af2dee9
+  apt -y install php7.4 php7.4-{cli,gd,mysql,pdo,mbstring,tokenizer,bcmath,xml,fpm,curl,zip} mariadb-server nginx tar unzip git redis-server redis
 
   # enable services
   systemctl start mariadb

--- conflicted
+++ resolved
@@ -470,9 +470,9 @@
 }
 
 selinux_allow() {
-  setsebool -P httpd_can_network_connect 1
-  setsebool -P httpd_execmem 1
-  setsebool -P httpd_unified 1
+  setsebool -P httpd_can_network_connect 1 || true
+  setsebool -P httpd_execmem 1 || true
+  setsebool -P httpd_unified 1 || true
 }
 
 ubuntu20_dep() {
@@ -594,13 +594,7 @@
   enable_services_centos_based
 
   # SELinux (allow nginx and redis)
-<<<<<<< HEAD
   selinux_allow
-=======
-  setsebool -P httpd_can_network_connect 1 || true  # these commands can fail OK
-  setsebool -P httpd_execmem 1 || true
-  setsebool -P httpd_unified 1 || true
->>>>>>> dada7142
 
   echo "* Dependencies for CentOS installed!"
 }
@@ -628,13 +622,7 @@
   enable_services_centos_based
 
   # SELinux (allow nginx and redis)
-<<<<<<< HEAD
   selinux_allow
-=======
-  setsebool -P httpd_can_network_connect 1 || true  # these commands can fail OK
-  setsebool -P httpd_execmem 1 || true
-  setsebool -P httpd_unified 1 || true
->>>>>>> dada7142
 
   echo "* Dependencies for CentOS installed!"
 }

#!/bin/bash

set -e

#############################################################################
#                                                                           #
# Project 'pterodactyl-installer' for panel                                 #
#                                                                           #
# Copyright (C) 2018 - 2021, Vilhelm Prytz, <vilhelm@prytznet.se>, et al.   #
#                                                                           #
#   This program is free software: you can redistribute it and/or modify    #
#   it under the terms of the GNU General Public License as published by    #
#   the Free Software Foundation, either version 3 of the License, or       #
#   (at your option) any later version.                                     #
#                                                                           #
#   This program is distributed in the hope that it will be useful,         #
#   but WITHOUT ANY WARRANTY; without even the implied warranty of          #
#   MERCHANTABILITY or FITNESS FOR A PARTICULAR PURPOSE.  See the           #
#   GNU General Public License for more details.                            #
#                                                                           #
#   You should have received a copy of the GNU General Public License       #
#   along with this program.  If not, see <https://www.gnu.org/licenses/>.  #
#                                                                           #
# https://github.com/vilhelmprytz/pterodactyl-installer/blob/master/LICENSE #
#                                                                           #
# This script is not associated with the official Pterodactyl Project.      #
# https://github.com/vilhelmprytz/pterodactyl-installer                     #
#                                                                           #
#############################################################################

#################################
######## General checks #########
#################################

# exit with error status code if user is not root
if [[ $EUID -ne 0 ]]; then
  echo "* This script must be executed with root privileges (sudo)." 1>&2
  exit 1
fi

# check for curl
if ! [ -x "$(command -v curl)" ]; then
  echo "* curl is required in order for this script to work."
  echo "* install using apt (Debian and derivatives) or yum/dnf (CentOS)"
  exit 1
fi

#################################
########## Variables ############
#################################

# versioning
GITHUB_SOURCE="master"
SCRIPT_RELEASE="canary"

# No default FQDN
FQDN=""

# Default MySQL credentials
MYSQL_DB="pterodactyl"
MYSQL_USER="pterodactyl"
MYSQL_PASSWORD=""

# Environment
email=""

# Initial admin account
user_email=""
user_username=""
user_firstname=""
user_lastname=""
user_password=""

# Assume SSL, will fetch different config if true
ASSUME_SSL=false
CONFIGURE_LETSENCRYPT=false

# download URLs
PANEL_DL_URL="https://github.com/pterodactyl/panel/releases/latest/download/panel.tar.gz"
GITHUB_BASE_URL="https://raw.githubusercontent.com/vilhelmprytz/pterodactyl-installer/$GITHUB_SOURCE"

# ufw firewall
CONFIGURE_UFW=false

# firewall_cmd
CONFIGURE_FIREWALL_CMD=false

# firewall status
CONFIGURE_FIREWALL=false

#################################
####### Version checking ########
#################################

# define version using information from GitHub
get_latest_release() {
  curl --silent "https://api.github.com/repos/$1/releases/latest" | # Get latest release from GitHub api
  grep '"tag_name":' |                                              # Get tag line
  sed -E 's/.*"([^"]+)".*/\1/'                                      # Pluck JSON value
}

# pterodactyl version
echo "* Retrieving release information.."
PTERODACTYL_VERSION="$(get_latest_release "pterodactyl/panel")"

#################################
####### Visual functions ########
#################################

print_error() {
  COLOR_RED='\033[0;31m'
  COLOR_NC='\033[0m'

  echo ""
  echo -e "* ${COLOR_RED}ERROR${COLOR_NC}: $1"
  echo ""
}

print_warning() {
  COLOR_YELLOW='\033[1;33m'
  COLOR_NC='\033[0m'
  echo ""
  echo -e "* ${COLOR_YELLOW}WARNING${COLOR_NC}: $1"
  echo ""
}

print_brake() {
  for ((n=0;n<$1;n++));
    do
      echo -n "#"
    done
    echo ""
}

hyperlink() {
  echo -e "\e]8;;${1}\a${1}\e]8;;\a"
}

#################################
##### User input functions ######
#################################

required_input() {
  local  __resultvar=$1
  local  result=''

  while [ -z "$result" ]; do
      echo -n "* ${2}"
      read -r result

      [ -z "$result" ] && print_error "${3}"
  done

  eval "$__resultvar="'$result'""
}

password_input() {
  local  __resultvar=$1
  local  result=''

  while [ -z "$result" ]; do
    echo -n "* ${2}"

    # modified from https://stackoverflow.com/a/22940001
    while IFS= read -r -s -n1 char; do
      [[ -z $char ]] && { printf '\n'; break; } # ENTER pressed; output \n and break.
      if [[ $char == $'\x7f' ]]; then # backspace was pressed
          # Only if variable is not empty
          if [ -n "$result" ]; then
            # Remove last char from output variable.
            [[ -n $result ]] && result=${result%?}
            # Erase '*' to the left.
            printf '\b \b' 
          fi
      else
        # Add typed char to output variable.
        result+=$char
        # Print '*' in its stead.
        printf '*'
      fi
    done

    [ -z "$result" ] && print_error "${3}"
  done

  eval "$__resultvar="'$result'""
}

ask_letsencrypt() {
  if [ "$CONFIGURE_UFW" == false ] && [ "$CONFIGURE_FIREWALL_CMD" == false ]; then
    print_warning "Let's Encrypt requires port 80/443 to be opened! You have opted out of the automatic firewall configuration; use this at your own risk (if port 80/443 is closed, the script will fail)!"
  fi

  print_warning "You cannot use Let's Encrypt with your hostname as an IP address! It must be a FQDN (e.g. panel.example.org)."

  echo -e -n "* Do you want to automatically configure HTTPS using Let's Encrypt? (y/N): "
  read -r CONFIRM_SSL

  if [[ "$CONFIRM_SSL" =~ [Yy] ]]; then
    CONFIGURE_LETSENCRYPT=true
    ASSUME_SSL=false
  fi
}

ask_firewall() {
  case "$OS" in
    ubuntu | debian)
      echo -e -n "* Do you want to automatically configure UFW (firewall)? (y/N): "
      read -r CONFIRM_UFW

      if [[ "$CONFIRM_UFW" =~ [Yy] ]]; then
        CONFIGURE_UFW=true
        CONFIGURE_FIREWALL=true
      fi
      ;;
    centos)
      echo -e -n "* Do you want to automatically configure firewall-cmd (firewall)? (y/N): "
      read -r CONFIRM_FIREWALL_CMD

      if [[ "$CONFIRM_FIREWALL_CMD" =~ [Yy] ]]; then
        CONFIGURE_FIREWALL_CMD=true
        CONFIGURE_FIREWALL=true
      fi
      ;;
  esac
}

#################################
####### OS check funtions #######
#################################

detect_distro() {
  if [ -f /etc/os-release ]; then
    # freedesktop.org and systemd
    . /etc/os-release
    OS=$(echo "$ID" | awk '{print tolower($0)}')
    OS_VER=$VERSION_ID
  elif type lsb_release >/dev/null 2>&1; then
    # linuxbase.org
    OS=$(lsb_release -si | awk '{print tolower($0)}')
    OS_VER=$(lsb_release -sr)
  elif [ -f /etc/lsb-release ]; then
    # For some versions of Debian/Ubuntu without lsb_release command
    . /etc/lsb-release
    OS=$(echo "$DISTRIB_ID" | awk '{print tolower($0)}')
    OS_VER=$DISTRIB_RELEASE
  elif [ -f /etc/debian_version ]; then
    # Older Debian/Ubuntu/etc.
    OS="debian"
    OS_VER=$(cat /etc/debian_version)
  elif [ -f /etc/SuSe-release ]; then
    # Older SuSE/etc.
    OS="SuSE"
    OS_VER="?"
  elif [ -f /etc/redhat-release ]; then
    # Older Red Hat, CentOS, etc.
    OS="Red Hat/CentOS"
    OS_VER="?"
  else
    # Fall back to uname, e.g. "Linux <version>", also works for BSD, etc.
    OS=$(uname -s)
    OS_VER=$(uname -r)
  fi

  OS=$(echo "$OS" | awk '{print tolower($0)}')
  OS_VER_MAJOR=$(echo "$OS_VER" | cut -d. -f1)
}

check_os_comp() {
  SUPPORTED=false
  case "$OS" in
    ubuntu)
      PHP_SOCKET="/run/php/php7.4-fpm.sock"
      [ "$OS_VER_MAJOR" == "18" ] && SUPPORTED=true
      [ "$OS_VER_MAJOR" == "20" ] && SUPPORTED=true
      ;;
    debian)
      PHP_SOCKET="/run/php/php7.4-fpm.sock"
      [ "$OS_VER_MAJOR" == "9" ] && SUPPORTED=true
      [ "$OS_VER_MAJOR" == "10" ] && SUPPORTED=true
      ;;
    centos)
      PHP_SOCKET="/var/run/php-fpm/pterodactyl.sock"
      [ "$OS_VER_MAJOR" == "7" ] && SUPPORTED=true
      [ "$OS_VER_MAJOR" == "8" ] && SUPPORTED=true
      ;;
    *)
      SUPPORTED=false ;;
  esac

  # exit if not supported
  if [ "$SUPPORTED" == true ]; then
    echo "* $OS $OS_VER is supported."
  else
    echo "* $OS $OS_VER is not supported"
    print_error "Unsupported OS"
    exit 1
  fi
}

#################################
## Main installation functions ##
#################################

# Install composer
install_composer() {
  echo "* Installing composer.."
  curl -sS https://getcomposer.org/installer | php -- --install-dir=/usr/local/bin --filename=composer
  echo "* Composer installed!"
}

# Download pterodactyl files
ptdl_dl() {
  echo "* Downloading pterodactyl panel files .. "
  mkdir -p /var/www/pterodactyl
  cd /var/www/pterodactyl || exit

  curl -Lo panel.tar.gz "$PANEL_DL_URL"
  tar -xzvf panel.tar.gz
  chmod -R 755 storage/* bootstrap/cache/

  cp .env.example .env
  COMPOSER_ALLOW_SUPERUSER=1 composer install --no-dev --optimize-autoloader

  php artisan key:generate --force
  echo "* Downloaded pterodactyl panel files & installed composer dependencies!"
}

# Create a databse with user
create_database() {
  if [ "$OS" == "centos" ]; then
    # secure MariaDB
    echo "* MariaDB secure installation. The following are safe defaults."
    echo "* Set root password? [Y/n] Y"
    echo "* Remove anonymous users? [Y/n] Y"
    echo "* Disallow root login remotely? [Y/n] Y"
    echo "* Remove test database and access to it? [Y/n] Y"
    echo "* Reload privilege tables now? [Y/n] Y"
    echo "*"

    mysql_secure_installation

    echo "* The script should have asked you to set the MySQL root password earlier (not to be confused with the pterodactyl database user password)"
    echo "* MySQL will now ask you to enter the password before each command."

    echo "* Create MySQL user."
    mysql -u root -p -e "CREATE USER '${MYSQL_USER}'@'127.0.0.1' IDENTIFIED BY '${MYSQL_PASSWORD}';"

    echo "* Create database."
    mysql -u root -p -e "CREATE DATABASE ${MYSQL_DB};"

    echo "* Grant privileges."
    mysql -u root -p -e "GRANT ALL PRIVILEGES ON ${MYSQL_DB}.* TO '${MYSQL_USER}'@'127.0.0.1' WITH GRANT OPTION;"

    echo "* Flush privileges."
    mysql -u root -p -e "FLUSH PRIVILEGES;"
  else
    echo "* Performing MySQL queries.."

    echo "* Creating MySQL user.."
    mysql -u root -e "CREATE USER '${MYSQL_USER}'@'127.0.0.1' IDENTIFIED BY '${MYSQL_PASSWORD}';"

    echo "* Creating database.."
    mysql -u root -e "CREATE DATABASE ${MYSQL_DB};"

    echo "* Granting privileges.."
    mysql -u root -e "GRANT ALL PRIVILEGES ON ${MYSQL_DB}.* TO '${MYSQL_USER}'@'127.0.0.1' WITH GRANT OPTION;"

    echo "* Flushing privileges.."
    mysql -u root -e "FLUSH PRIVILEGES;"

    echo "* MySQL database created & configured!"
  fi
}

# Configure environment
configure() {
  [ "$ASSUME_SSL" == true ] && app_url="https://$FQDN" || app_url="http://$FQDN"

  # Fill in environment:setup automatically
  php artisan p:environment:setup \
    --author="$email" \
    --url="$app_url" \
    --timezone="$timezone" \
    --cache="redis" \
    --session="redis" \
    --queue="redis" \
    --redis-host="localhost" \
    --redis-pass="null" \
    --redis-port="6379" \
    --settings-ui="yes"

  # Fill in environment:database credentials automatically
  php artisan p:environment:database \
    --host="127.0.0.1" \
    --port="3306" \
    --database="$MYSQL_DB" \
    --username="$MYSQL_USER" \
    --password="$MYSQL_PASSWORD"

  # Email credentials manually set by user
  [[ "$mailneeded" =~ [Yy] ]] && php artisan p:environment:mail

  # configures database
  php artisan migrate --seed --force

  # Create user account
  php artisan p:user:make \
    --email="$user_email" \
    --username="$user_username" \
    --name-first="$user_firstname" \
    --name-last="$user_lastname" \
    --password="$user_password" \
    --admin=1
}

# set the correct folder permissions depending on OS and webserver
set_folder_permissions() {
  # if os is ubuntu or debian, we do this
  case "$OS" in
    debian | ubuntu)
      chown -R www-data:www-data ./* ;;
    centos)
      chown -R nginx:nginx ./* ;;
  esac
}

# insert cronjob
insert_cronjob() {
  echo "* Installing cronjob.. "

  crontab -l | { cat; echo "* * * * * php /var/www/pterodactyl/artisan schedule:run >> /dev/null 2>&1"; } | crontab -

  echo "* Cronjob installed!"
}

install_pteroq() {
  echo "* Installing pteroq service.."

  curl -o /etc/systemd/system/pteroq.service $GITHUB_BASE_URL/configs/pteroq.service
  systemctl enable pteroq.service
  systemctl start pteroq

  echo "* Installed pteroq!"
}

##################################
# OS specific install functions ##
##################################

apt_update() {
  apt update -q -y && apt upgrade -y
}

yum_update() {
  yum -y update
}

dnf_update() {
  dnf -y upgrade
}

enable_services_debian_based() {
  systemctl enable mariadb
  systemctl enable redis-server
  systemctl start mariadb
  systemctl start redis-server
}

enable_services_centos_based() {
  systemctl enable mariadb
  systemctl enable nginx
  systemctl enable redis
  systemctl start mariadb
  systemctl start nginx
  systemctl start redis
}

selinux_allow() {
  setsebool -P httpd_can_network_connect 1 || true
  setsebool -P httpd_execmem 1 || true
  setsebool -P httpd_unified 1 || true
}

ubuntu20_dep() {
  echo "* Installing dependencies for Ubuntu 20.."

  # Add "add-apt-repository" command
  apt -y install software-properties-common curl apt-transport-https ca-certificates gnupg

  # Ubuntu universe repo
  add-apt-repository universe

  # Install Dependencies
  apt -y install php7.4 php7.4-{cli,gd,mysql,pdo,mbstring,tokenizer,bcmath,xml,fpm,curl,zip} mariadb-server nginx tar unzip git redis-server redis cron

  # Enable services
  enable_services_debian_based

  echo "* Dependencies for Ubuntu installed!"
}

ubuntu18_dep() {
  echo "* Installing dependencies for Ubuntu 18.."

  # Add "add-apt-repository" command
  apt -y install software-properties-common curl apt-transport-https ca-certificates gnupg

  # Ubuntu universe repo
  add-apt-repository universe

  # Add PPA for PHP (we need 7.3+ and bionic only has 7.2)
  LC_ALL=C.UTF-8 add-apt-repository -y ppa:ondrej/php

  # Add the MariaDB repo (bionic has mariadb version 10.1 and we need newer than that)
  curl -sS https://downloads.mariadb.com/MariaDB/mariadb_repo_setup | sudo bash

  # Update repositories list
  apt_update

  # Install Dependencies
  apt -y install php7.4 php7.4-{cli,gd,mysql,pdo,mbstring,tokenizer,bcmath,xml,fpm,curl,zip} mariadb-server nginx tar unzip git redis-server redis cron

  # Enable services
  enable_services_debian_based

  echo "* Dependencies for Ubuntu installed!"
}

debian_stretch_dep() {
  echo "* Installing dependencies for Debian 8/9.."

  # MariaDB need dirmngr
  apt -y install dirmngr

  # install PHP 7.4 using sury's repo instead of PPA
  # this guide shows how: https://vilhelmprytz.se/2018/08/22/install-php72-on-Debian-8-and-9.html
  apt install ca-certificates apt-transport-https lsb-release -y
  wget -O /etc/apt/trusted.gpg.d/php.gpg https://packages.sury.org/php/apt.gpg
  echo "deb https://packages.sury.org/php/ $(lsb_release -sc) main" | tee /etc/apt/sources.list.d/php.list
 
  # Add the MariaDB repo (oldstable has mariadb version 10.1 and we need newer than that)
  curl -sS https://downloads.mariadb.com/MariaDB/mariadb_repo_setup | bash

  # Update repositories list
  apt_update

  # Install Dependencies
  apt -y install php7.4 php7.4-{cli,gd,mysql,pdo,mbstring,tokenizer,bcmath,xml,fpm,curl,zip} mariadb-server nginx curl tar unzip git redis-server cron

  # Enable services
  enable_services_debian_based

  echo "* Dependencies for Debian 8/9 installed!"
}

debian_dep() {
  echo "* Installing dependencies for Debian 10.."

  # MariaDB need dirmngr
  apt -y install dirmngr

  # install PHP 7.4 using sury's repo instead of default 7.2 package (in buster repo)
  # this guide shows how: https://vilhelmprytz.se/2018/08/22/install-php72-on-Debian-8-and-9.html
  apt install ca-certificates apt-transport-https lsb-release -y
  wget -O /etc/apt/trusted.gpg.d/php.gpg https://packages.sury.org/php/apt.gpg
  echo "deb https://packages.sury.org/php/ $(lsb_release -sc) main" | tee /etc/apt/sources.list.d/php.list

  # Update repositories list
  apt_update

  # install dependencies
  apt -y install php7.4 php7.4-{cli,gd,mysql,pdo,mbstring,tokenizer,bcmath,xml,fpm,curl,zip} mariadb-server nginx curl tar unzip git redis-server cron

  # Enable services
  enable_services_debian_based

  echo "* Dependencies for Debian 10 installed!"
}

centos7_dep() {
  echo "* Installing dependencies for CentOS 7.."

  # SELinux tools
  yum install -y policycoreutils policycoreutils-python selinux-policy selinux-policy-targeted libselinux-utils setroubleshoot-server setools setools-console mcstrans

  # Add remi repo (php7.4)
  yum install -y epel-release http://rpms.remirepo.net/enterprise/remi-release-7.rpm
  yum install -y yum-utils
  yum-config-manager -y --disable remi-php54
  yum-config-manager -y --enable remi-php74
  yum_update

  # Install MariaDB
  curl -sS https://downloads.mariadb.com/MariaDB/mariadb_repo_setup | sudo bash

  # Install dependencies
  yum -y install php php-common php-tokenizer php-curl php-fpm php-cli php-json php-mysqlnd php-mcrypt php-gd php-mbstring php-pdo php-zip php-bcmath php-dom php-opcache mariadb-server nginx curl tar zip unzip git redis

  # Enable services
  enable_services_centos_based

  # SELinux (allow nginx and redis)
  selinux_allow

  echo "* Dependencies for CentOS installed!"
}

centos8_dep() {
  echo "* Installing dependencies for CentOS 8.."

  # SELinux tools
  dnf install -y policycoreutils selinux-policy selinux-policy-targeted setroubleshoot-server setools setools-console mcstrans

  # add remi repo (php7.4)
  dnf install -y epel-release http://rpms.remirepo.net/enterprise/remi-release-8.rpm
  dnf module enable -y php:remi-7.4
  dnf_update

  dnf install -y php php-common php-fpm php-cli php-json php-mysqlnd php-gd php-mbstring php-pdo php-zip php-bcmath php-dom php-opcache

  # MariaDB (use from official repo)
  dnf install -y mariadb mariadb-server

  # Other dependencies
  dnf install -y nginx curl tar zip unzip git redis

  # Enable services
  enable_services_centos_based

  # SELinux (allow nginx and redis)
  selinux_allow

  echo "* Dependencies for CentOS installed!"
}

#################################
## OTHER OS SPECIFIC FUNCTIONS ##
#################################

centos_php() {
  curl -o /etc/php-fpm.d/www-pterodactyl.conf $GITHUB_BASE_URL/configs/www-pterodactyl.conf

  systemctl enable php-fpm
  systemctl start php-fpm
}

firewall_ufw() {
  apt install -y ufw

  echo -e "\n* Enabling Uncomplicated Firewall (UFW)"
  echo "* Opening port 22 (SSH), 80 (HTTP) and (optionaly) 443 (HTTPS)"

  # pointing to /dev/null silences the command output
  ufw allow ssh > /dev/null
  ufw allow http > /dev/null
  ufw allow https > /dev/null

  ufw enable
  ufw status numbered | sed '/v6/d'
}

firewall_firewalld() {
  echo -e "\n* Enabling firewall_cmd (firewalld)"
  echo "* Opening port 22 (SSH), 80 (HTTP) and (optionaly) 443 (HTTPS)"

  # Install
  [ "$OS_VER_MAJOR" == "7" ] && yum -y -q install firewalld > /dev/null
  [ "$OS_VER_MAJOR" == "8" ] && dnf -y -q install firewalld > /dev/null

  # Enable
  systemctl --now enable firewalld > /dev/null # Enable and start

  # Configure
  firewall-cmd --add-service=http --permanent -q # Port 80
  firewall-cmd --add-service=https --permanent -q # Port 443
  firewall-cmd --add-service=ssh --permanent -q  # Port 22
  firewall-cmd --reload -q # Enable firewall

  echo "* Firewall-cmd installed"
  print_brake 70
}

letsencrypt() {
  FAILED=false

  # Install certbot
  case "$OS" in
    debian | ubuntu)
      apt-get -y install certbot python3-certbot-nginx
      ;;
    centos)
      [ "$OS_VER_MAJOR" == "7" ] && yum -y -q install certbot python-certbot-nginx
      [ "$OS_VER_MAJOR" == "8" ] && dnf -y -q install certbot python3-certbot-nginx
      ;;
  esac

  # Obtain certificate
  certbot --nginx --redirect --no-eff-email --email "$email" -d "$FQDN" || FAILED=true

  # Check if it succeded
  if [ ! -d "/etc/letsencrypt/live/$FQDN/" ] || [ "$FAILED" == true ]; then
    print_warning "The process of obtaining a Let's Encrypt certificate failed!"
    echo -n "* Still assume SSL? (y/N): "
    read -r CONFIGURE_SSL

    if [[ "$CONFIGURE_SSL" =~ [Yy] ]]; then
      ASSUME_SSL=true
      CONFIGURE_LETSENCRYPT=false
      configure_nginx
    else
      ASSUME_SSL=false
      CONFIGURE_LETSENCRYPT=false
    fi
  fi
}

#######################################
## WEBSERVER CONFIGURATION FUNCTIONS ##
#######################################

configure_nginx() {
  echo "* Configuring nginx .."

  if "$ASSUME_SSL" && ! "$CONFIGURE_LETSENCRYPT"; then
    DL_FILE="nginx_ssl.conf"
  else
    DL_FILE="nginx.conf"
  fi

  if [ "$OS" == "centos" ]; then
      # remove default config
      rm -rf /etc/nginx/conf.d/default

      # download new config
      curl -o /etc/nginx/conf.d/pterodactyl.conf $GITHUB_BASE_URL/configs/$DL_FILE

      # replace all <domain> places with the correct domain
      sed -i -e "s@<domain>@${FQDN}@g" /etc/nginx/conf.d/pterodactyl.conf

      # replace all <php_socket> places with correct socket "path"
      sed -i -e "s@<php_socket>@${PHP_SOCKET}@g" /etc/nginx/conf.d/pterodactyl.conf
  else
      # remove default config
      rm -rf /etc/nginx/sites-enabled/default

      # download new config
      curl -o /etc/nginx/sites-available/pterodactyl.conf $GITHUB_BASE_URL/configs/$DL_FILE

      # replace all <domain> places with the correct domain
      sed -i -e "s@<domain>@${FQDN}@g" /etc/nginx/sites-available/pterodactyl.conf

      # replace all <php_socket> places with correct socket "path"
      sed -i -e "s@<php_socket>@${PHP_SOCKET}@g" /etc/nginx/sites-available/pterodactyl.conf

      # on debian 9, TLS v1.3 is not supported (see #76)
      [ "$OS" == "debian" ] && [ "$OS_VER_MAJOR" == "9" ] && sed -i 's/ TLSv1.3//' /etc/nginx/sites-available/pterodactyl.conf

      # enable pterodactyl
      ln -s /etc/nginx/sites-available/pterodactyl.conf /etc/nginx/sites-enabled/pterodactyl.conf
  fi

  if "$ASSUME_SSL" && "$CONFIGURE_LETSENCRYPT"; then
    systemctl restart nginx
  fi

  echo "* nginx configured!"
}

####################
## MAIN FUNCTIONS ##
####################

perform_install() {
  echo "* Starting installation.. this might take a while!"

  case "$OS" in
    debian | ubuntu)
      apt_update

      [ "$CONFIGURE_UFW" == true ] && firewall_ufw

      if [ "$OS" == "ubuntu" ]; then
        [ "$OS_VER_MAJOR" == "20" ] && ubuntu20_dep
        [ "$OS_VER_MAJOR" == "18" ] && ubuntu18_dep
      elif [ "$OS" == "debian" ]; then
        [ "$OS_VER_MAJOR" == "9" ] && debian_stretch_dep
        [ "$OS_VER_MAJOR" == "10" ] && debian_dep
      fi
    ;;

    centos)
      [ "$OS_VER_MAJOR" == "7" ] && yum_update
      [ "$OS_VER_MAJOR" == "8" ] && dnf_update

      [ "$CONFIGURE_FIREWALL_CMD" == true ] && firewall_firewalld

      [ "$OS_VER_MAJOR" == "7" ] && centos7_dep
      [ "$OS_VER_MAJOR" == "8" ] && centos8_dep
    ;;
  esac
  
  [ "$OS" == "centos" ] && centos_php
  install_composer
  ptdl_dl
  create_database
  configure
  set_folder_permissions
  insert_cronjob
  install_pteroq
  configure_nginx
  "$CONFIGURE_LETSENCRYPT" && letsencrypt
}

main() {
  # check if we can detect an already existing installation
  if [ -d "/var/www/pterodactyl" ]; then
    print_warning "The script has detected that you already have Pterodactyl panel on your system! You cannot run the script multiple times, it will fail!"
    echo -e -n "* Are you sure you want to proceed? (y/N): "
    read -r CONFIRM_PROCEED
    if [[ ! "$CONFIRM_PROCEED" =~ [Yy] ]]; then
      print_error "Installation aborted!"
      exit 1
    fi
  fi

  # detect distro
  detect_distro

  print_brake 70
  echo "* Pterodactyl panel installation script @ $SCRIPT_RELEASE"
  echo "*"
  echo "* Copyright (C) 2018 - 2021, Vilhelm Prytz, <vilhelm@prytznet.se>, et al."
  echo "* https://github.com/vilhelmprytz/pterodactyl-installer"
  echo "*"
  echo "* This script is not associated with the official Pterodactyl Project."
  echo "*"
  echo "* Running $OS version $OS_VER."
  echo "* Latest pterodactyl/panel is $PTERODACTYL_VERSION"
  print_brake 70

  # checks if the system is compatible with this installation script
  check_os_comp

  # set database credentials
  print_brake 72
  echo "* Database configuration."
  echo ""
  echo "* This will be the credentials used for communication between the MySQL"
  echo "* database and the panel. You do not need to create the database"
  echo "* before running this script, the script will do that for you."
  echo ""

  echo -n "* Database name (panel): "
  read -r MYSQL_DB_INPUT

  [ -z "$MYSQL_DB_INPUT" ] && MYSQL_DB="panel" || MYSQL_DB=$MYSQL_DB_INPUT

  echo -n "* Username (pterodactyl): "
  read -r MYSQL_USER_INPUT

  [ -z "$MYSQL_USER_INPUT" ] && MYSQL_USER="pterodactyl" || MYSQL_USER=$MYSQL_USER_INPUT

  # MySQL password input
  password_input MYSQL_PASSWORD "Password (use something strong): " "MySQL password cannot be empty"

  valid_timezones="$(timedatectl list-timezones)"
  echo "* List of valid timezones here $(hyperlink "https://www.php.net/manual/en/timezones.php")"

  while [ -z "$timezone" ] || [[ ${valid_timezones} != *"$timezone_input"* ]]; do
    echo -n "* Select timezone [Europe/Stockholm]: "
    read -r timezone_input
    [ -z "$timezone_input" ] && timezone="Europe/Stockholm" || timezone=$timezone_input # because köttbullar!
  done

  required_input email "Provide the email address that will be used to configure Let's Encrypt and Pterodactyl: " "Email cannot be empty"

  echo -n "* Would you like to set up email credentials so that Pterodactyl can send emails to users (usually not required)? (y/N): "
  read -r mailneeded

  # Initial admin account
  required_input user_email "Email address for the initial admin account: " "Email cannot be empty"
  required_input user_username "Username for the initial admin account: " "Username cannot be empty"
  required_input user_firstname "First name for the initial admin account: " "Name cannot be empty"
  required_input user_lastname "Last name for the initial admin account: " "Name cannot be empty"
  password_input user_password "Password for the initial admin account: " "Password cannot be empty"

  print_brake 72

  # set FQDN
  while [ -z "$FQDN" ]; do
      echo -n "* Set the FQDN of this panel (panel.example.com): "
      read -r FQDN
      [ -z "$FQDN" ] && print_error "FQDN cannot be empty"
  done

<<<<<<< HEAD
  # verify FQDN
  bash <(curl -s $GITHUB_BASE_URL/lib/verify-fqdn.sh) "$FQDN" "$OS"

  # Ask if firewall is needed
  ask_firewall
=======
  # UFW is available for Ubuntu/Debian
  # Let's Encrypt is available for Ubuntu/Debian
  if [ "$OS" == "debian" ] || [ "$OS" == "ubuntu" ]; then
    echo -e -n "* Do you want to automatically configure UFW (firewall)? (y/N): "
    read -r CONFIRM_UFW

    if [[ "$CONFIRM_UFW" =~ [Yy] ]]; then
      CONFIGURE_UFW=true
      CONFIGURE_FIREWALL=true
    fi

    # Available for Debian 9/10
    if [ "$OS" == "debian" ]; then
      if [ "$OS_VER_MAJOR" == "9" ] || [ "$OS_VER_MAJOR" == "10" ]; then
        ask_letsencrypt
      fi
    fi

    # Available for Ubuntu 18/20
    if [ "$OS" == "ubuntu" ]; then
      if [ "$OS_VER_MAJOR" == "18" ] || [ "$OS_VER_MAJOR" == "20" ]; then
        ask_letsencrypt
      fi
    fi
  fi
>>>>>>> 70c0d15c

  # Ask if letsencrypt is needed
  ask_letsencrypt

  # If it's already true, this should be a no-brainer
  if [ "$CONFIGURE_LETSENCRYPT" == false ]; then
    echo "* Let's Encrypt is not going to be automatically configured by this script (user opted out)."
    echo "* You can 'assume' Let's Encrypt, which means the script will download a nginx configuration that is configured to use a Let's Encrypt certificate but the script won't obtain the certificate for you."
    echo "* If you assume SSL and do not obtain the certificate, your installation will not work."

    echo -n "* Assume SSL or not? (y/N): "
    read -r ASSUME_SSL_INPUT

    [[ "$ASSUME_SSL_INPUT" =~ [Yy] ]] && ASSUME_SSL=true
  fi

  # verify FQDN if user has selected to assume SSL or configure Let's Encrypt
  $CONFIGURE_LETSENCRYPT || $ASSUME_SSL && bash <(curl -s $GITHUB_BASE_URL/lib/verify-fqdn.sh) "$FQDN" "$OS"

  # summary
  summary

  # confirm installation
  echo -e -n "\n* Initial configuration completed. Continue with installation? (y/N): "
  read -r CONFIRM
  if [[ "$CONFIRM" =~ [Yy] ]]; then
    perform_install
  else
    # run welcome script again
    print_error "Installation aborted."
    exit 1
  fi
}

summary() {
  print_brake 62
  echo "* Pterodactyl panel $PTERODACTYL_VERSION with nginx on $OS"
  echo "* Database name: $MYSQL_DB"
  echo "* Database user: $MYSQL_USER"
  echo "* Database password: (censored)"
  echo "* Timezone: $timezone"
  echo "* Email: $email"
  echo "* User email: $user_email"
  echo "* Username: $user_username"
  echo "* First name: $user_firstname"
  echo "* Last name: $user_lastname"
  echo "* User password: (censored)"
  echo "* Hostname/FQDN: $FQDN"
  echo "* Configure Firewall? $CONFIGURE_FIREWALL"
  echo "* Configure Let's Encrypt? $CONFIGURE_LETSENCRYPT"
  echo "* Assume SSL? $ASSUME_SSL"
  print_brake 62
}

goodbye() {
  print_brake 62
  echo "* Panel installation completed"
  echo "*"

  [ "$CONFIGURE_LETSENCRYPT" == true ] && echo "* Your panel should be accessible from $(hyperlink "$app_url")"
  [ "$ASSUME_SSL" == true ] && [ "$CONFIGURE_LETSENCRYPT" == false ] && echo "* You have opted in to use SSL, but not via Let's Encrypt automatically. Your panel will not work until SSL has been configured."
  [ "$ASSUME_SSL" == false ] && [ "$CONFIGURE_LETSENCRYPT" == false ] && echo "* Your panel should be accessible from $(hyperlink "$app_url")"

  echo "*"
  echo "* Unofficial add-ons and tips"
  echo "* - Third-party themes, $(hyperlink 'https://github.com/TheFonix/Pterodactyl-Themes')"
  echo "*"
  echo "* Installation is using nginx on $OS"
  echo "* Thank you for using this script."
  echo -e "* ${COLOR_RED}Note${COLOR_NC}: If you haven't configured the firewall: 80/443 (HTTP/HTTPS) is required to be open!"
  print_brake 62
}

# run script
main
goodbye<|MERGE_RESOLUTION|>--- conflicted
+++ resolved
@@ -894,39 +894,8 @@
       [ -z "$FQDN" ] && print_error "FQDN cannot be empty"
   done
 
-<<<<<<< HEAD
-  # verify FQDN
-  bash <(curl -s $GITHUB_BASE_URL/lib/verify-fqdn.sh) "$FQDN" "$OS"
-
   # Ask if firewall is needed
   ask_firewall
-=======
-  # UFW is available for Ubuntu/Debian
-  # Let's Encrypt is available for Ubuntu/Debian
-  if [ "$OS" == "debian" ] || [ "$OS" == "ubuntu" ]; then
-    echo -e -n "* Do you want to automatically configure UFW (firewall)? (y/N): "
-    read -r CONFIRM_UFW
-
-    if [[ "$CONFIRM_UFW" =~ [Yy] ]]; then
-      CONFIGURE_UFW=true
-      CONFIGURE_FIREWALL=true
-    fi
-
-    # Available for Debian 9/10
-    if [ "$OS" == "debian" ]; then
-      if [ "$OS_VER_MAJOR" == "9" ] || [ "$OS_VER_MAJOR" == "10" ]; then
-        ask_letsencrypt
-      fi
-    fi
-
-    # Available for Ubuntu 18/20
-    if [ "$OS" == "ubuntu" ]; then
-      if [ "$OS_VER_MAJOR" == "18" ] || [ "$OS_VER_MAJOR" == "20" ]; then
-        ask_letsencrypt
-      fi
-    fi
-  fi
->>>>>>> 70c0d15c
 
   # Ask if letsencrypt is needed
   ask_letsencrypt

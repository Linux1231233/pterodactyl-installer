# :bird: pterodactyl-installer

[![Build Status](https://travis-ci.com/vilhelmprytz/pterodactyl-installer.svg?branch=master)](https://travis-ci.com/vilhelmprytz/pterodactyl-installer)
[![License: GPL v3](https://img.shields.io/github/license/vilhelmprytz/pterodactyl-installer)](LICENSE)
[![Discord](https://img.shields.io/discord/682342331206074373?label=&logo=discord&logoColor=ffffff&color=7389D8&labelColor=6A7EC2)](https://discord.gg/2zMdudJ)
[![made-with-bash](https://img.shields.io/badge/-Made%20with%20Bash-1f425f.svg?logo=image%2Fpng%3Bbase64%2CiVBORw0KGgoAAAANSUhEUgAAABgAAAAYCAYAAADgdz34AAAAGXRFWHRTb2Z0d2FyZQBBZG9iZSBJbWFnZVJlYWR5ccllPAAAAyZpVFh0WE1MOmNvbS5hZG9iZS54bXAAAAAAADw%2FeHBhY2tldCBiZWdpbj0i77u%2FIiBpZD0iVzVNME1wQ2VoaUh6cmVTek5UY3prYzlkIj8%2BIDx4OnhtcG1ldGEgeG1sbnM6eD0iYWRvYmU6bnM6bWV0YS8iIHg6eG1wdGs9IkFkb2JlIFhNUCBDb3JlIDUuNi1jMTExIDc5LjE1ODMyNSwgMjAxNS8wOS8xMC0wMToxMDoyMCAgICAgICAgIj4gPHJkZjpSREYgeG1sbnM6cmRmPSJodHRwOi8vd3d3LnczLm9yZy8xOTk5LzAyLzIyLXJkZi1zeW50YXgtbnMjIj4gPHJkZjpEZXNjcmlwdGlvbiByZGY6YWJvdXQ9IiIgeG1sbnM6eG1wPSJodHRwOi8vbnMuYWRvYmUuY29tL3hhcC8xLjAvIiB4bWxuczp4bXBNTT0iaHR0cDovL25zLmFkb2JlLmNvbS94YXAvMS4wL21tLyIgeG1sbnM6c3RSZWY9Imh0dHA6Ly9ucy5hZG9iZS5jb20veGFwLzEuMC9zVHlwZS9SZXNvdXJjZVJlZiMiIHhtcDpDcmVhdG9yVG9vbD0iQWRvYmUgUGhvdG9zaG9wIENDIDIwMTUgKFdpbmRvd3MpIiB4bXBNTTpJbnN0YW5jZUlEPSJ4bXAuaWlkOkE3MDg2QTAyQUZCMzExRTVBMkQxRDMzMkJDMUQ4RDk3IiB4bXBNTTpEb2N1bWVudElEPSJ4bXAuZGlkOkE3MDg2QTAzQUZCMzExRTVBMkQxRDMzMkJDMUQ4RDk3Ij4gPHhtcE1NOkRlcml2ZWRGcm9tIHN0UmVmOmluc3RhbmNlSUQ9InhtcC5paWQ6QTcwODZBMDBBRkIzMTFFNUEyRDFEMzMyQkMxRDhEOTciIHN0UmVmOmRvY3VtZW50SUQ9InhtcC5kaWQ6QTcwODZBMDFBRkIzMTFFNUEyRDFEMzMyQkMxRDhEOTciLz4gPC9yZGY6RGVzY3JpcHRpb24%2BIDwvcmRmOlJERj4gPC94OnhtcG1ldGE%2BIDw%2FeHBhY2tldCBlbmQ9InIiPz6lm45hAAADkklEQVR42qyVa0yTVxzGn7d9Wy03MS2ii8s%2BeokYNQSVhCzOjXZOFNF4jx%2BMRmPUMEUEqVG36jo2thizLSQSMd4N8ZoQ8RKjJtooaCpK6ZoCtRXKpRempbTv5ey83bhkAUphz8fznvP8znn%2B%2F3NeEEJgNBoRRSmz0ub%2FfuxEacBg%2FDmYtiCjgo5NG2mBXq%2BH5I1ogMRk9Zbd%2BQU2e1ML6VPLOyf5tvBQ8yT1lG10imxsABm7SLs898GTpyYynEzP60hO3trHDKvMigUwdeaceacqzp7nOI4n0SSIIjl36ao4Z356OV07fSQAk6xJ3XGg%2BLCr1d1OYlVHp4eUHPnerU79ZA%2F1kuv1JQMAg%2BE4O2P23EumF3VkvHprsZKMzKwbRUXFEyTvSIEmTVbrysp%2BWr8wfQHGK6WChVa3bKUmdWou%2BjpArdGkzZ41c1zG%2Fu5uGH4swzd561F%2BuhIT4%2BLnSuPsv9%2BJKIpjNr9dXYOyk7%2FBZrcjIT4eCnoKgedJP4BEqhG77E3NKP31FO7cfQA5K0dSYuLgz2TwCWJSOBzG6crzKK%2BohNfni%2Bx6OMUMMNe%2Fgf7ocbw0v0acKg6J8Ql0q%2BT%2FAXR5PNi5dz9c71upuQqCKFAD%2BYhrZLEAmpodaHO3Qy6TI3NhBpbrshGtOWKOSMYwYGQM8nJzoFJNxP2HjyIQho4PewK6hBktoDcUwtIln4PjOWzflQ%2Be5yl0yCCYgYikTclGlxadio%2BBQCSiW1UXoVGrKYwH4RgMrjU1HAB4vR6LzWYfFUCKxfS8Ftk5qxHoCUQAUkRJaSEokkV6Y%2F%2BJUOC4hn6A39NVXVBYeNP8piH6HeA4fPbpdBQV5KOx0QaL1YppX3Jgk0TwH2Vg6S3u%2BdB91%2B%2FpuNYPYFl5uP5V7ZqvsrX7jxqMXR6ff3gCQSTzFI0a1TX3wIs8ul%2Bq4HuWAAiM39vhOuR1O1fQ2gT%2F26Z8Z5vrl2OHi9OXZn995nLV9aFfS6UC9JeJPfuK0NBohWpCHMSAAsFe74WWP%2BvT25wtP9Bpob6uGqqyDnOtaeumjRu%2ByFu36VntK%2FPA5umTJeUtPWZSU9BCgud661odVp3DZtkc7AnYR33RRC708PrVi1larW7XwZIjLnd7R6SgSqWSNjU1B3F72pz5TZbXmX5vV81Yb7Lg7XT%2FUXriu8XLVqw6c6XqWnBKiiYU%2BMt3wWF7u7i91XlSEITwSAZ%2FCzAAHsJVbwXYFFEAAAAASUVORK5CYII%3D)](https://www.gnu.org/software/bash/)

Unofficial scripts for installing Pterodactyl Panel & Wings.

Read more about [Pterodactyl](https://pterodactyl.io/) here. This script is not associated with the official Pterodactyl Project.

This project is available at [GitHub](https://github.com/vilhelmprytz/pterodactyl-installer) with read-only forks available at [GitLab](https://gitlab.com/vilhelm/pterodactyl-installer) and [Bitbucket](https://bitbucket.org/prytz/pterodactyl-installer/src/master/).

## Features

- Automatic installation of the Pterodactyl Panel (dependencies,  database, cronjob, nginx).
- Automatic installation of the Pterodactyl Wings (Docker, NodeJS, systemd).
- Panel: (optional) automatic configuration of Let's Encrypt.
- Panel: (optional) automatic configuration of UFW (firewall for Ubuntu/Debian).

## Help and support

For help and support regarding the script itself and **not the official Pterodactyl project**, you can join the [Discord Chat](https://discord.gg/2zMdudJ).

## Supported installations

List of supported installation setups for panel and Wings (installations supported by this installation script).

### Supported panel operating systems and webservers

| Operating System  | Version | nginx support        | PHP Version |
| ----------------- | ------- | -------------------- | ----------- |
| Ubuntu            | 14.04   | :red_circle:         |             |
|                   | 16.04   | :red_circle: *       |             |
|                   | 18.04   | :white_check_mark:   | 7.4         |
|                   | 20.04   | :white_check_mark:   | 7.4         |
| Debian            | 8       | :red_circle: *       |             |
|                   | 9       | :white_check_mark:   | 7.4         |
|                   | 10      | :white_check_mark:   | 7.4         |
| CentOS            | 6       | :red_circle:         |             |
|                   | 7       | :white_check_mark:   | 7.4         |
|                   | 8       | :white_check_mark:   | 7.4         |

### Supported Wings operating systems

| Operating System  | Version | Supported            |
| ----------------- | ------- | -------------------- |
| Ubuntu            | 14.04   | :red_circle:         |
|                   | 16.04   | :red_circle: *       |
|                   | 18.04   | :white_check_mark:   |
|                   | 20.04   | :white_check_mark:   |
| Debian            | 8       | :red_circle:         |
|                   | 9       | :white_check_mark:   |
|                   | 10      | :white_check_mark:   |
| CentOS            | 6       | :red_circle:         |
|                   | 7       | :white_check_mark:   |
|                   | 8       | :white_check_mark:   |

_* Ubuntu 16 and Debian 8 no longer supported since Pterodactyl does not actively support it._

## Using the installation scripts

To use the installation scripts, simply run this command as root. The script will ask you whether you would like to install just the panel, just the daemon or both.

```bash
bash <(curl -s https://raw.githubusercontent.com/vilhelmprytz/pterodactyl-installer/master/install.sh)
```

<<<<<<< HEAD
Using the Pterodactyl Wings installation script:

```bash
bash <(curl -s https://raw.githubusercontent.com/vilhelmprytz/pterodactyl-installer/master/install-wings.sh)
```

The script will guide you through the install.

*Note: On some systems, it's required to be already logged in as root before executing the one-line command.*
=======
*Note: On some systems, it's required to be already logged in as root before executing the one-line command (where `sudo` is in front of the command does not work).*
>>>>>>> c379d2b3

## Firewall setup

The installation scripts do not configure your firewall automatically.

### Debian/Ubuntu

On Debian and Ubuntu, `ufw` can be used. Install it using `apt`.

```bash
apt install -y ufw
```

#### Panel

The script can automatically open the ports for SSH (22), HTTP (80) and HTTPS (443). The installer script should ask whether you'd like it to configure UFW automatically or not.

#### Wings

Allow 8080 and 2022.

```bash
ufw allow 8080
ufw allow 2022
```

#### Enable the firewall

Make sure to also enable SSH (or allow SSH from your IP only, depending on your setup).

```bash
ufw allow ssh
```

Enable the firewall.

```bash
ufw enable
```

### CentOS

On CentOS, `firewall-cmd` can be used.

#### Panel

Allow HTTP and HTTPS.

```bash
firewall-cmd --add-service=http --permanent
firewall-cmd --add-service=https --permanent
```

#### Wings

Allow 8080 and 2022.

```bash
firewall-cmd --add-port 8080/tcp --permanent
firewall-cmd --add-port 2022/tcp --permanent
firewall-cmd --permanent --zone=trusted --change-interface=docker0
```

#### Enable the firewall

Reload the firewall to enable the changes.

```bash
firewall-cmd --reload
```

## Contributors ✨

Created and maintained by [Vilhelm Prytz](https://github.com/vilhelmprytz).

Special thanks to [sam1370](https://github.com/sam1370) and [Linux1231233](https://github.com/Linux1231233) for helping on the Discord server!<|MERGE_RESOLUTION|>--- conflicted
+++ resolved
@@ -66,19 +66,7 @@
 bash <(curl -s https://raw.githubusercontent.com/vilhelmprytz/pterodactyl-installer/master/install.sh)
 ```
 
-<<<<<<< HEAD
-Using the Pterodactyl Wings installation script:
-
-```bash
-bash <(curl -s https://raw.githubusercontent.com/vilhelmprytz/pterodactyl-installer/master/install-wings.sh)
-```
-
-The script will guide you through the install.
-
-*Note: On some systems, it's required to be already logged in as root before executing the one-line command.*
-=======
 *Note: On some systems, it's required to be already logged in as root before executing the one-line command (where `sudo` is in front of the command does not work).*
->>>>>>> c379d2b3
 
 ## Firewall setup
 
